#
# Library configuration
#

config BINARY_PRINTF
	def_bool n

menu "Library routines"

config RAID6_PQ
	tristate

config BITREVERSE
	tristate

config RATIONAL
	boolean

config GENERIC_STRNCPY_FROM_USER
	bool

config GENERIC_STRNLEN_USER
	bool

config GENERIC_NET_UTILS
	bool

config GENERIC_FIND_FIRST_BIT
	bool

config NO_GENERIC_PCI_IOPORT_MAP
	bool

config GENERIC_PCI_IOMAP
	bool

config GENERIC_IOMAP
	bool
	select GENERIC_PCI_IOMAP

config GENERIC_IO
	boolean
	default n

config STMP_DEVICE
	bool

config PERCPU_RWSEM
	boolean

config ARCH_USE_CMPXCHG_LOCKREF
	bool

<<<<<<< HEAD
config CMPXCHG_LOCKREF
	def_bool y if ARCH_USE_CMPXCHG_LOCKREF
	depends on SMP
	depends on !GENERIC_LOCKBREAK
	depends on !DEBUG_SPINLOCK
	depends on !DEBUG_LOCK_ALLOC

=======
>>>>>>> d8ec26d7
config CRC_CCITT
	tristate "CRC-CCITT functions"
	help
	  This option is provided for the case where no in-kernel-tree
	  modules require CRC-CCITT functions, but a module built outside
	  the kernel tree does. Such modules that use library CRC-CCITT
	  functions require M here.

config CRC16
	tristate "CRC16 functions"
	help
	  This option is provided for the case where no in-kernel-tree
	  modules require CRC16 functions, but a module built outside
	  the kernel tree does. Such modules that use library CRC16
	  functions require M here.

config CRC_T10DIF
	tristate "CRC calculation for the T10 Data Integrity Field"
	select CRYPTO
	select CRYPTO_CRCT10DIF
	help
	  This option is only needed if a module that's not in the
	  kernel tree needs to calculate CRC checks for use with the
	  SCSI data integrity subsystem.

config CRC_ITU_T
	tristate "CRC ITU-T V.41 functions"
	help
	  This option is provided for the case where no in-kernel-tree
	  modules require CRC ITU-T V.41 functions, but a module built outside
	  the kernel tree does. Such modules that use library CRC ITU-T V.41
	  functions require M here.

config CRC32
	tristate "CRC32/CRC32c functions"
	default y
	select BITREVERSE
	help
	  This option is provided for the case where no in-kernel-tree
	  modules require CRC32/CRC32c functions, but a module built outside
	  the kernel tree does. Such modules that use library CRC32/CRC32c
	  functions require M here.

config CRC32_SELFTEST
	bool "CRC32 perform self test on init"
	default n
	depends on CRC32
	help
	  This option enables the CRC32 library functions to perform a
	  self test on initialization. The self test computes crc32_le
	  and crc32_be over byte strings with random alignment and length
	  and computes the total elapsed time and number of bytes processed.

choice
	prompt "CRC32 implementation"
	depends on CRC32
	default CRC32_SLICEBY8
	help
	  This option allows a kernel builder to override the default choice
	  of CRC32 algorithm.  Choose the default ("slice by 8") unless you
	  know that you need one of the others.

config CRC32_SLICEBY8
	bool "Slice by 8 bytes"
	help
	  Calculate checksum 8 bytes at a time with a clever slicing algorithm.
	  This is the fastest algorithm, but comes with a 8KiB lookup table.
	  Most modern processors have enough cache to hold this table without
	  thrashing the cache.

	  This is the default implementation choice.  Choose this one unless
	  you have a good reason not to.

config CRC32_SLICEBY4
	bool "Slice by 4 bytes"
	help
	  Calculate checksum 4 bytes at a time with a clever slicing algorithm.
	  This is a bit slower than slice by 8, but has a smaller 4KiB lookup
	  table.

	  Only choose this option if you know what you are doing.

config CRC32_SARWATE
	bool "Sarwate's Algorithm (one byte at a time)"
	help
	  Calculate checksum a byte at a time using Sarwate's algorithm.  This
	  is not particularly fast, but has a small 256 byte lookup table.

	  Only choose this option if you know what you are doing.

config CRC32_BIT
	bool "Classic Algorithm (one bit at a time)"
	help
	  Calculate checksum one bit at a time.  This is VERY slow, but has
	  no lookup table.  This is provided as a debugging option.

	  Only choose this option if you are debugging crc32.

endchoice

config CRC7
	tristate "CRC7 functions"
	help
	  This option is provided for the case where no in-kernel-tree
	  modules require CRC7 functions, but a module built outside
	  the kernel tree does. Such modules that use library CRC7
	  functions require M here.

config LIBCRC32C
	tristate "CRC32c (Castagnoli, et al) Cyclic Redundancy-Check"
	select CRYPTO
	select CRYPTO_CRC32C
	help
	  This option is provided for the case where no in-kernel-tree
	  modules require CRC32c functions, but a module built outside the
	  kernel tree does. Such modules that use library CRC32c functions
	  require M here.  See Castagnoli93.
	  Module will be libcrc32c.

config CRC8
	tristate "CRC8 function"
	help
	  This option provides CRC8 function. Drivers may select this
	  when they need to do cyclic redundancy check according CRC8
	  algorithm. Module will be called crc8.

config AUDIT_GENERIC
	bool
	depends on AUDIT && !AUDIT_ARCH
	default y

config RANDOM32_SELFTEST
	bool "PRNG perform self test on init"
	default n
	help
	  This option enables the 32 bit PRNG library functions to perform a
	  self test on initialization.

#
# compression support is select'ed if needed
#
config ZLIB_INFLATE
	tristate

config ZLIB_DEFLATE
	tristate

config LZO_COMPRESS
	tristate

config LZO_DECOMPRESS
	tristate

config LZ4_COMPRESS
	tristate

config LZ4HC_COMPRESS
	tristate

config LZ4_DECOMPRESS
	tristate

source "lib/xz/Kconfig"

#
# These all provide a common interface (hence the apparent duplication with
# ZLIB_INFLATE; DECOMPRESS_GZIP is just a wrapper.)
#
config DECOMPRESS_GZIP
	select ZLIB_INFLATE
	tristate

config DECOMPRESS_BZIP2
	tristate

config DECOMPRESS_LZMA
	tristate

config DECOMPRESS_XZ
	select XZ_DEC
	tristate

config DECOMPRESS_LZO
	select LZO_DECOMPRESS
	tristate

config DECOMPRESS_LZ4
	select LZ4_DECOMPRESS
	tristate

#
# Generic allocator support is selected if needed
#
config GENERIC_ALLOCATOR
	boolean

#
# reed solomon support is select'ed if needed
#
config REED_SOLOMON
	tristate
	
config REED_SOLOMON_ENC8
	boolean

config REED_SOLOMON_DEC8
	boolean

config REED_SOLOMON_ENC16
	boolean

config REED_SOLOMON_DEC16
	boolean

#
# BCH support is selected if needed
#
config BCH
	tristate

config BCH_CONST_PARAMS
	boolean
	help
	  Drivers may select this option to force specific constant
	  values for parameters 'm' (Galois field order) and 't'
	  (error correction capability). Those specific values must
	  be set by declaring default values for symbols BCH_CONST_M
	  and BCH_CONST_T.
	  Doing so will enable extra compiler optimizations,
	  improving encoding and decoding performance up to 2x for
	  usual (m,t) values (typically such that m*t < 200).
	  When this option is selected, the BCH library supports
	  only a single (m,t) configuration. This is mainly useful
	  for NAND flash board drivers requiring known, fixed BCH
	  parameters.

config BCH_CONST_M
	int
	range 5 15
	help
	  Constant value for Galois field order 'm'. If 'k' is the
	  number of data bits to protect, 'm' should be chosen such
	  that (k + m*t) <= 2**m - 1.
	  Drivers should declare a default value for this symbol if
	  they select option BCH_CONST_PARAMS.

config BCH_CONST_T
	int
	help
	  Constant value for error correction capability in bits 't'.
	  Drivers should declare a default value for this symbol if
	  they select option BCH_CONST_PARAMS.

#
# Textsearch support is select'ed if needed
#
config TEXTSEARCH
	boolean

config TEXTSEARCH_KMP
	tristate

config TEXTSEARCH_BM
	tristate

config TEXTSEARCH_FSM
	tristate

config BTREE
	boolean

config ASSOCIATIVE_ARRAY
	bool
	help
	  Generic associative array.  Can be searched and iterated over whilst
	  it is being modified.  It is also reasonably quick to search and
	  modify.  The algorithms are non-recursive, and the trees are highly
	  capacious.

	  See:

		Documentation/assoc_array.txt

	  for more information.

config HAS_IOMEM
	boolean
	depends on !NO_IOMEM
	select GENERIC_IO
	default y

config HAS_IOPORT
	boolean
	depends on HAS_IOMEM && !NO_IOPORT
	default y

config HAS_DMA
	boolean
	depends on !NO_DMA
	default y

config CHECK_SIGNATURE
	bool

config CPUMASK_OFFSTACK
	bool "Force CPU masks off stack" if DEBUG_PER_CPU_MAPS
	help
	  Use dynamic allocation for cpumask_var_t, instead of putting
	  them on the stack.  This is a bit more expensive, but avoids
	  stack overflow.

config DISABLE_OBSOLETE_CPUMASK_FUNCTIONS
       bool "Disable obsolete cpumask functions" if DEBUG_PER_CPU_MAPS
       depends on BROKEN

config CPU_RMAP
	bool
	depends on SMP

config DQL
	bool

#
# Netlink attribute parsing support is select'ed if needed
#
config NLATTR
	bool

#
# Generic 64-bit atomic support is selected if needed
#
config GENERIC_ATOMIC64
       bool

config ARCH_HAS_ATOMIC64_DEC_IF_POSITIVE
	def_bool y if GENERIC_ATOMIC64

config LRU_CACHE
	tristate

config AVERAGE
	bool "Averaging functions"
	help
	  This option is provided for the case where no in-kernel-tree
	  modules require averaging functions, but a module built outside
	  the kernel tree does. Such modules that use library averaging
	  functions require Y here.

	  If unsure, say N.

config CLZ_TAB
	bool

config CORDIC
	tristate "CORDIC algorithm"
	help
	  This option provides an implementation of the CORDIC algorithm;
	  calculations are in fixed point. Module will be called cordic.

config DDR
	bool "JEDEC DDR data"
	help
	  Data from JEDEC specs for DDR SDRAM memories,
	  particularly the AC timing parameters and addressing
	  information. This data is useful for drivers handling
	  DDR SDRAM controllers.

config MPILIB
	tristate
	select CLZ_TAB
	help
	  Multiprecision maths library from GnuPG.
	  It is used to implement RSA digital signature verification,
	  which is used by IMA/EVM digital signature extension.

config SIGNATURE
	tristate
	depends on KEYS && CRYPTO
	select CRYPTO_SHA1
	select MPILIB
	help
	  Digital signature verification. Currently only RSA is supported.
	  Implementation is done using GnuPG MPI library

#
# libfdt files, only selected if needed.
#
config LIBFDT
	bool

config OID_REGISTRY
	tristate
	help
	  Enable fast lookup object identifier registry.

config UCS2_STRING
        tristate

source "lib/fonts/Kconfig"

endmenu<|MERGE_RESOLUTION|>--- conflicted
+++ resolved
@@ -51,16 +51,6 @@
 config ARCH_USE_CMPXCHG_LOCKREF
 	bool
 
-<<<<<<< HEAD
-config CMPXCHG_LOCKREF
-	def_bool y if ARCH_USE_CMPXCHG_LOCKREF
-	depends on SMP
-	depends on !GENERIC_LOCKBREAK
-	depends on !DEBUG_SPINLOCK
-	depends on !DEBUG_LOCK_ALLOC
-
-=======
->>>>>>> d8ec26d7
 config CRC_CCITT
 	tristate "CRC-CCITT functions"
 	help
