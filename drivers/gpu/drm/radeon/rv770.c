/*
 * Copyright 2008 Advanced Micro Devices, Inc.
 * Copyright 2008 Red Hat Inc.
 * Copyright 2009 Jerome Glisse.
 *
 * Permission is hereby granted, free of charge, to any person obtaining a
 * copy of this software and associated documentation files (the "Software"),
 * to deal in the Software without restriction, including without limitation
 * the rights to use, copy, modify, merge, publish, distribute, sublicense,
 * and/or sell copies of the Software, and to permit persons to whom the
 * Software is furnished to do so, subject to the following conditions:
 *
 * The above copyright notice and this permission notice shall be included in
 * all copies or substantial portions of the Software.
 *
 * THE SOFTWARE IS PROVIDED "AS IS", WITHOUT WARRANTY OF ANY KIND, EXPRESS OR
 * IMPLIED, INCLUDING BUT NOT LIMITED TO THE WARRANTIES OF MERCHANTABILITY,
 * FITNESS FOR A PARTICULAR PURPOSE AND NONINFRINGEMENT.  IN NO EVENT SHALL
 * THE COPYRIGHT HOLDER(S) OR AUTHOR(S) BE LIABLE FOR ANY CLAIM, DAMAGES OR
 * OTHER LIABILITY, WHETHER IN AN ACTION OF CONTRACT, TORT OR OTHERWISE,
 * ARISING FROM, OUT OF OR IN CONNECTION WITH THE SOFTWARE OR THE USE OR
 * OTHER DEALINGS IN THE SOFTWARE.
 *
 * Authors: Dave Airlie
 *          Alex Deucher
 *          Jerome Glisse
 */
#include <linux/firmware.h>
#include <linux/platform_device.h>
#include "drmP.h"
#include "radeon.h"
#include "radeon_drm.h"
#include "rv770d.h"
<<<<<<< HEAD
#include "avivod.h"
#include "atom.h"
=======
#include "atom.h"
#include "avivod.h"
>>>>>>> ad1cd745

#define R700_PFP_UCODE_SIZE 848
#define R700_PM4_UCODE_SIZE 1360

static void rv770_gpu_init(struct radeon_device *rdev);
void rv770_fini(struct radeon_device *rdev);


/*
 * GART
 */
int rv770_pcie_gart_enable(struct radeon_device *rdev)
{
	u32 tmp;
	int r, i;

	if (rdev->gart.table.vram.robj == NULL) {
		dev_err(rdev->dev, "No VRAM object for PCIE GART.\n");
		return -EINVAL;
	}
	r = radeon_gart_table_vram_pin(rdev);
	if (r)
		return r;
	/* Setup L2 cache */
	WREG32(VM_L2_CNTL, ENABLE_L2_CACHE | ENABLE_L2_FRAGMENT_PROCESSING |
				ENABLE_L2_PTE_CACHE_LRU_UPDATE_BY_WRITE |
				EFFECTIVE_L2_QUEUE_SIZE(7));
	WREG32(VM_L2_CNTL2, 0);
	WREG32(VM_L2_CNTL3, BANK_SELECT(0) | CACHE_UPDATE_MODE(2));
	/* Setup TLB control */
	tmp = ENABLE_L1_TLB | ENABLE_L1_FRAGMENT_PROCESSING |
		SYSTEM_ACCESS_MODE_NOT_IN_SYS |
		SYSTEM_APERTURE_UNMAPPED_ACCESS_PASS_THRU |
		EFFECTIVE_L1_TLB_SIZE(5) | EFFECTIVE_L1_QUEUE_SIZE(5);
	WREG32(MC_VM_MD_L1_TLB0_CNTL, tmp);
	WREG32(MC_VM_MD_L1_TLB1_CNTL, tmp);
	WREG32(MC_VM_MD_L1_TLB2_CNTL, tmp);
	WREG32(MC_VM_MB_L1_TLB0_CNTL, tmp);
	WREG32(MC_VM_MB_L1_TLB1_CNTL, tmp);
	WREG32(MC_VM_MB_L1_TLB2_CNTL, tmp);
	WREG32(MC_VM_MB_L1_TLB3_CNTL, tmp);
	WREG32(VM_CONTEXT0_PAGE_TABLE_START_ADDR, rdev->mc.gtt_start >> 12);
	WREG32(VM_CONTEXT0_PAGE_TABLE_END_ADDR, (rdev->mc.gtt_end - 1) >> 12);
	WREG32(VM_CONTEXT0_PAGE_TABLE_BASE_ADDR, rdev->gart.table_addr >> 12);
	WREG32(VM_CONTEXT0_CNTL, ENABLE_CONTEXT | PAGE_TABLE_DEPTH(0) |
				RANGE_PROTECTION_FAULT_ENABLE_DEFAULT);
	WREG32(VM_CONTEXT0_PROTECTION_FAULT_DEFAULT_ADDR,
			(u32)(rdev->dummy_page.addr >> 12));
	for (i = 1; i < 7; i++)
		WREG32(VM_CONTEXT0_CNTL + (i * 4), 0);

	r600_pcie_gart_tlb_flush(rdev);
	rdev->gart.ready = true;
	return 0;
}

void rv770_pcie_gart_disable(struct radeon_device *rdev)
<<<<<<< HEAD
{
	u32 tmp;
	int i;

	/* Disable all tables */
	for (i = 0; i < 7; i++)
		WREG32(VM_CONTEXT0_CNTL + (i * 4), 0);

	/* Setup L2 cache */
	WREG32(VM_L2_CNTL, ENABLE_L2_FRAGMENT_PROCESSING |
				EFFECTIVE_L2_QUEUE_SIZE(7));
	WREG32(VM_L2_CNTL2, 0);
	WREG32(VM_L2_CNTL3, BANK_SELECT(0) | CACHE_UPDATE_MODE(2));
	/* Setup TLB control */
	tmp = EFFECTIVE_L1_TLB_SIZE(5) | EFFECTIVE_L1_QUEUE_SIZE(5);
	WREG32(MC_VM_MD_L1_TLB0_CNTL, tmp);
	WREG32(MC_VM_MD_L1_TLB1_CNTL, tmp);
	WREG32(MC_VM_MD_L1_TLB2_CNTL, tmp);
	WREG32(MC_VM_MB_L1_TLB0_CNTL, tmp);
	WREG32(MC_VM_MB_L1_TLB1_CNTL, tmp);
	WREG32(MC_VM_MB_L1_TLB2_CNTL, tmp);
	WREG32(MC_VM_MB_L1_TLB3_CNTL, tmp);
	if (rdev->gart.table.vram.robj) {
		radeon_object_kunmap(rdev->gart.table.vram.robj);
		radeon_object_unpin(rdev->gart.table.vram.robj);
	}
}

void rv770_pcie_gart_fini(struct radeon_device *rdev)
{
=======
{
	u32 tmp;
	int i;

	/* Disable all tables */
	for (i = 0; i < 7; i++)
		WREG32(VM_CONTEXT0_CNTL + (i * 4), 0);

	/* Setup L2 cache */
	WREG32(VM_L2_CNTL, ENABLE_L2_FRAGMENT_PROCESSING |
				EFFECTIVE_L2_QUEUE_SIZE(7));
	WREG32(VM_L2_CNTL2, 0);
	WREG32(VM_L2_CNTL3, BANK_SELECT(0) | CACHE_UPDATE_MODE(2));
	/* Setup TLB control */
	tmp = EFFECTIVE_L1_TLB_SIZE(5) | EFFECTIVE_L1_QUEUE_SIZE(5);
	WREG32(MC_VM_MD_L1_TLB0_CNTL, tmp);
	WREG32(MC_VM_MD_L1_TLB1_CNTL, tmp);
	WREG32(MC_VM_MD_L1_TLB2_CNTL, tmp);
	WREG32(MC_VM_MB_L1_TLB0_CNTL, tmp);
	WREG32(MC_VM_MB_L1_TLB1_CNTL, tmp);
	WREG32(MC_VM_MB_L1_TLB2_CNTL, tmp);
	WREG32(MC_VM_MB_L1_TLB3_CNTL, tmp);
	if (rdev->gart.table.vram.robj) {
		radeon_object_kunmap(rdev->gart.table.vram.robj);
		radeon_object_unpin(rdev->gart.table.vram.robj);
	}
}

void rv770_pcie_gart_fini(struct radeon_device *rdev)
{
>>>>>>> ad1cd745
	rv770_pcie_gart_disable(rdev);
	radeon_gart_table_vram_free(rdev);
	radeon_gart_fini(rdev);
}


/*
 * MC
 */
static void rv770_mc_resume(struct radeon_device *rdev)
{
	u32 d1vga_control, d2vga_control;
	u32 vga_render_control, vga_hdp_control;
	u32 d1crtc_control, d2crtc_control;
	u32 new_d1grph_primary, new_d1grph_secondary;
	u32 new_d2grph_primary, new_d2grph_secondary;
	u64 old_vram_start;
	u32 tmp;
	int i, j;

	/* Initialize HDP */
	for (i = 0, j = 0; i < 32; i++, j += 0x18) {
		WREG32((0x2c14 + j), 0x00000000);
		WREG32((0x2c18 + j), 0x00000000);
		WREG32((0x2c1c + j), 0x00000000);
		WREG32((0x2c20 + j), 0x00000000);
		WREG32((0x2c24 + j), 0x00000000);
	}
	WREG32(HDP_REG_COHERENCY_FLUSH_CNTL, 0);

	d1vga_control = RREG32(D1VGA_CONTROL);
	d2vga_control = RREG32(D2VGA_CONTROL);
	vga_render_control = RREG32(VGA_RENDER_CONTROL);
	vga_hdp_control = RREG32(VGA_HDP_CONTROL);
	d1crtc_control = RREG32(D1CRTC_CONTROL);
	d2crtc_control = RREG32(D2CRTC_CONTROL);
	old_vram_start = (u64)(RREG32(MC_VM_FB_LOCATION) & 0xFFFF) << 24;
	new_d1grph_primary = RREG32(D1GRPH_PRIMARY_SURFACE_ADDRESS);
	new_d1grph_secondary = RREG32(D1GRPH_SECONDARY_SURFACE_ADDRESS);
	new_d1grph_primary += rdev->mc.vram_start - old_vram_start;
	new_d1grph_secondary += rdev->mc.vram_start - old_vram_start;
	new_d2grph_primary = RREG32(D2GRPH_PRIMARY_SURFACE_ADDRESS);
	new_d2grph_secondary = RREG32(D2GRPH_SECONDARY_SURFACE_ADDRESS);
	new_d2grph_primary += rdev->mc.vram_start - old_vram_start;
	new_d2grph_secondary += rdev->mc.vram_start - old_vram_start;

	/* Stop all video */
	WREG32(D1VGA_CONTROL, 0);
	WREG32(D2VGA_CONTROL, 0);
	WREG32(VGA_RENDER_CONTROL, 0);
	WREG32(D1CRTC_UPDATE_LOCK, 1);
	WREG32(D2CRTC_UPDATE_LOCK, 1);
	WREG32(D1CRTC_CONTROL, 0);
	WREG32(D2CRTC_CONTROL, 0);
	WREG32(D1CRTC_UPDATE_LOCK, 0);
	WREG32(D2CRTC_UPDATE_LOCK, 0);

	mdelay(1);
	if (r600_mc_wait_for_idle(rdev)) {
		printk(KERN_WARNING "[drm] MC not idle !\n");
	}

	/* Lockout access through VGA aperture*/
	WREG32(VGA_HDP_CONTROL, VGA_MEMORY_DISABLE);

	/* Update configuration */
	WREG32(MC_VM_SYSTEM_APERTURE_LOW_ADDR, rdev->mc.vram_start >> 12);
	WREG32(MC_VM_SYSTEM_APERTURE_HIGH_ADDR, (rdev->mc.vram_end - 1) >> 12);
	WREG32(MC_VM_SYSTEM_APERTURE_DEFAULT_ADDR, 0);
	tmp = (((rdev->mc.vram_end - 1) >> 24) & 0xFFFF) << 16;
	tmp |= ((rdev->mc.vram_start >> 24) & 0xFFFF);
	WREG32(MC_VM_FB_LOCATION, tmp);
	WREG32(HDP_NONSURFACE_BASE, (rdev->mc.vram_start >> 8));
	WREG32(HDP_NONSURFACE_INFO, (2 << 7));
	WREG32(HDP_NONSURFACE_SIZE, (rdev->mc.mc_vram_size - 1) | 0x3FF);
	if (rdev->flags & RADEON_IS_AGP) {
		WREG32(MC_VM_AGP_TOP, (rdev->mc.gtt_end - 1) >> 16);
		WREG32(MC_VM_AGP_BOT, rdev->mc.gtt_start >> 16);
		WREG32(MC_VM_AGP_BASE, rdev->mc.agp_base >> 22);
	} else {
		WREG32(MC_VM_AGP_BASE, 0);
		WREG32(MC_VM_AGP_TOP, 0x0FFFFFFF);
		WREG32(MC_VM_AGP_BOT, 0x0FFFFFFF);
	}
	WREG32(D1GRPH_PRIMARY_SURFACE_ADDRESS, new_d1grph_primary);
	WREG32(D1GRPH_SECONDARY_SURFACE_ADDRESS, new_d1grph_secondary);
	WREG32(D2GRPH_PRIMARY_SURFACE_ADDRESS, new_d2grph_primary);
	WREG32(D2GRPH_SECONDARY_SURFACE_ADDRESS, new_d2grph_secondary);
	WREG32(VGA_MEMORY_BASE_ADDRESS, rdev->mc.vram_start);

	/* Unlock host access */
	WREG32(VGA_HDP_CONTROL, vga_hdp_control);

	mdelay(1);
	if (r600_mc_wait_for_idle(rdev)) {
		printk(KERN_WARNING "[drm] MC not idle !\n");
	}

	/* Restore video state */
	WREG32(D1CRTC_UPDATE_LOCK, 1);
	WREG32(D2CRTC_UPDATE_LOCK, 1);
	WREG32(D1CRTC_CONTROL, d1crtc_control);
	WREG32(D2CRTC_CONTROL, d2crtc_control);
	WREG32(D1CRTC_UPDATE_LOCK, 0);
	WREG32(D2CRTC_UPDATE_LOCK, 0);
	WREG32(D1VGA_CONTROL, d1vga_control);
	WREG32(D2VGA_CONTROL, d2vga_control);
	WREG32(VGA_RENDER_CONTROL, vga_render_control);

	/* we need to own VRAM, so turn off the VGA renderer here
	 * to stop it overwriting our objects */
<<<<<<< HEAD
	radeon_avivo_vga_render_disable(rdev);
=======
	rv515_vga_render_disable(rdev);
>>>>>>> ad1cd745
}


/*
 * CP.
 */
void r700_cp_stop(struct radeon_device *rdev)
{
	WREG32(CP_ME_CNTL, (CP_ME_HALT | CP_PFP_HALT));
}


static int rv770_cp_load_microcode(struct radeon_device *rdev)
{
	const __be32 *fw_data;
	int i;

	if (!rdev->me_fw || !rdev->pfp_fw)
		return -EINVAL;

	r700_cp_stop(rdev);
	WREG32(CP_RB_CNTL, RB_NO_UPDATE | (15 << 8) | (3 << 0));

	/* Reset cp */
	WREG32(GRBM_SOFT_RESET, SOFT_RESET_CP);
	RREG32(GRBM_SOFT_RESET);
	mdelay(15);
	WREG32(GRBM_SOFT_RESET, 0);

	fw_data = (const __be32 *)rdev->pfp_fw->data;
	WREG32(CP_PFP_UCODE_ADDR, 0);
	for (i = 0; i < R700_PFP_UCODE_SIZE; i++)
		WREG32(CP_PFP_UCODE_DATA, be32_to_cpup(fw_data++));
	WREG32(CP_PFP_UCODE_ADDR, 0);

	fw_data = (const __be32 *)rdev->me_fw->data;
	WREG32(CP_ME_RAM_WADDR, 0);
	for (i = 0; i < R700_PM4_UCODE_SIZE; i++)
		WREG32(CP_ME_RAM_DATA, be32_to_cpup(fw_data++));

	WREG32(CP_PFP_UCODE_ADDR, 0);
	WREG32(CP_ME_RAM_WADDR, 0);
	WREG32(CP_ME_RAM_RADDR, 0);
	return 0;
}


/*
 * Core functions
 */
static u32 r700_get_tile_pipe_to_backend_map(u32 num_tile_pipes,
						u32 num_backends,
						u32 backend_disable_mask)
<<<<<<< HEAD
{
	u32 backend_map = 0;
	u32 enabled_backends_mask;
	u32 enabled_backends_count;
	u32 cur_pipe;
	u32 swizzle_pipe[R7XX_MAX_PIPES];
	u32 cur_backend;
	u32 i;

	if (num_tile_pipes > R7XX_MAX_PIPES)
		num_tile_pipes = R7XX_MAX_PIPES;
	if (num_tile_pipes < 1)
		num_tile_pipes = 1;
	if (num_backends > R7XX_MAX_BACKENDS)
		num_backends = R7XX_MAX_BACKENDS;
	if (num_backends < 1)
		num_backends = 1;

	enabled_backends_mask = 0;
	enabled_backends_count = 0;
	for (i = 0; i < R7XX_MAX_BACKENDS; ++i) {
		if (((backend_disable_mask >> i) & 1) == 0) {
			enabled_backends_mask |= (1 << i);
			++enabled_backends_count;
		}
		if (enabled_backends_count == num_backends)
			break;
	}

	if (enabled_backends_count == 0) {
		enabled_backends_mask = 1;
		enabled_backends_count = 1;
	}

	if (enabled_backends_count != num_backends)
		num_backends = enabled_backends_count;

	memset((uint8_t *)&swizzle_pipe[0], 0, sizeof(u32) * R7XX_MAX_PIPES);
	switch (num_tile_pipes) {
	case 1:
		swizzle_pipe[0] = 0;
		break;
	case 2:
		swizzle_pipe[0] = 0;
		swizzle_pipe[1] = 1;
		break;
	case 3:
		swizzle_pipe[0] = 0;
		swizzle_pipe[1] = 2;
		swizzle_pipe[2] = 1;
		break;
	case 4:
		swizzle_pipe[0] = 0;
		swizzle_pipe[1] = 2;
		swizzle_pipe[2] = 3;
		swizzle_pipe[3] = 1;
		break;
	case 5:
		swizzle_pipe[0] = 0;
		swizzle_pipe[1] = 2;
		swizzle_pipe[2] = 4;
		swizzle_pipe[3] = 1;
		swizzle_pipe[4] = 3;
		break;
	case 6:
		swizzle_pipe[0] = 0;
		swizzle_pipe[1] = 2;
		swizzle_pipe[2] = 4;
		swizzle_pipe[3] = 5;
		swizzle_pipe[4] = 3;
		swizzle_pipe[5] = 1;
		break;
	case 7:
		swizzle_pipe[0] = 0;
		swizzle_pipe[1] = 2;
		swizzle_pipe[2] = 4;
		swizzle_pipe[3] = 6;
		swizzle_pipe[4] = 3;
		swizzle_pipe[5] = 1;
		swizzle_pipe[6] = 5;
		break;
	case 8:
		swizzle_pipe[0] = 0;
		swizzle_pipe[1] = 2;
		swizzle_pipe[2] = 4;
		swizzle_pipe[3] = 6;
		swizzle_pipe[4] = 3;
		swizzle_pipe[5] = 1;
		swizzle_pipe[6] = 7;
		swizzle_pipe[7] = 5;
		break;
	}

	cur_backend = 0;
	for (cur_pipe = 0; cur_pipe < num_tile_pipes; ++cur_pipe) {
		while (((1 << cur_backend) & enabled_backends_mask) == 0)
			cur_backend = (cur_backend + 1) % R7XX_MAX_BACKENDS;

		backend_map |= (u32)(((cur_backend & 3) << (swizzle_pipe[cur_pipe] * 2)));

		cur_backend = (cur_backend + 1) % R7XX_MAX_BACKENDS;
	}

	return backend_map;
}

static void rv770_gpu_init(struct radeon_device *rdev)
{
	int i, j, num_qd_pipes;
	u32 sx_debug_1;
	u32 smx_dc_ctl0;
	u32 num_gs_verts_per_thread;
	u32 vgt_gs_per_es;
	u32 gs_prim_buffer_depth = 0;
	u32 sq_ms_fifo_sizes;
	u32 sq_config;
	u32 sq_thread_resource_mgmt;
	u32 hdp_host_path_cntl;
	u32 sq_dyn_gpr_size_simd_ab_0;
	u32 backend_map;
	u32 gb_tiling_config = 0;
	u32 cc_rb_backend_disable = 0;
	u32 cc_gc_shader_pipe_config = 0;
	u32 mc_arb_ramcfg;
	u32 db_debug4;

	/* setup chip specs */
	switch (rdev->family) {
	case CHIP_RV770:
		rdev->config.rv770.max_pipes = 4;
		rdev->config.rv770.max_tile_pipes = 8;
		rdev->config.rv770.max_simds = 10;
		rdev->config.rv770.max_backends = 4;
		rdev->config.rv770.max_gprs = 256;
		rdev->config.rv770.max_threads = 248;
		rdev->config.rv770.max_stack_entries = 512;
		rdev->config.rv770.max_hw_contexts = 8;
		rdev->config.rv770.max_gs_threads = 16 * 2;
		rdev->config.rv770.sx_max_export_size = 128;
		rdev->config.rv770.sx_max_export_pos_size = 16;
		rdev->config.rv770.sx_max_export_smx_size = 112;
		rdev->config.rv770.sq_num_cf_insts = 2;

		rdev->config.rv770.sx_num_of_sets = 7;
		rdev->config.rv770.sc_prim_fifo_size = 0xF9;
		rdev->config.rv770.sc_hiz_tile_fifo_size = 0x30;
		rdev->config.rv770.sc_earlyz_tile_fifo_fize = 0x130;
		break;
	case CHIP_RV730:
		rdev->config.rv770.max_pipes = 2;
		rdev->config.rv770.max_tile_pipes = 4;
		rdev->config.rv770.max_simds = 8;
		rdev->config.rv770.max_backends = 2;
		rdev->config.rv770.max_gprs = 128;
		rdev->config.rv770.max_threads = 248;
		rdev->config.rv770.max_stack_entries = 256;
		rdev->config.rv770.max_hw_contexts = 8;
		rdev->config.rv770.max_gs_threads = 16 * 2;
		rdev->config.rv770.sx_max_export_size = 256;
		rdev->config.rv770.sx_max_export_pos_size = 32;
		rdev->config.rv770.sx_max_export_smx_size = 224;
		rdev->config.rv770.sq_num_cf_insts = 2;

		rdev->config.rv770.sx_num_of_sets = 7;
		rdev->config.rv770.sc_prim_fifo_size = 0xf9;
		rdev->config.rv770.sc_hiz_tile_fifo_size = 0x30;
		rdev->config.rv770.sc_earlyz_tile_fifo_fize = 0x130;
		if (rdev->config.rv770.sx_max_export_pos_size > 16) {
			rdev->config.rv770.sx_max_export_pos_size -= 16;
			rdev->config.rv770.sx_max_export_smx_size += 16;
		}
		break;
	case CHIP_RV710:
		rdev->config.rv770.max_pipes = 2;
		rdev->config.rv770.max_tile_pipes = 2;
		rdev->config.rv770.max_simds = 2;
		rdev->config.rv770.max_backends = 1;
		rdev->config.rv770.max_gprs = 256;
		rdev->config.rv770.max_threads = 192;
		rdev->config.rv770.max_stack_entries = 256;
		rdev->config.rv770.max_hw_contexts = 4;
		rdev->config.rv770.max_gs_threads = 8 * 2;
		rdev->config.rv770.sx_max_export_size = 128;
		rdev->config.rv770.sx_max_export_pos_size = 16;
		rdev->config.rv770.sx_max_export_smx_size = 112;
		rdev->config.rv770.sq_num_cf_insts = 1;

		rdev->config.rv770.sx_num_of_sets = 7;
		rdev->config.rv770.sc_prim_fifo_size = 0x40;
		rdev->config.rv770.sc_hiz_tile_fifo_size = 0x30;
		rdev->config.rv770.sc_earlyz_tile_fifo_fize = 0x130;
		break;
	case CHIP_RV740:
		rdev->config.rv770.max_pipes = 4;
		rdev->config.rv770.max_tile_pipes = 4;
		rdev->config.rv770.max_simds = 8;
		rdev->config.rv770.max_backends = 4;
		rdev->config.rv770.max_gprs = 256;
		rdev->config.rv770.max_threads = 248;
		rdev->config.rv770.max_stack_entries = 512;
		rdev->config.rv770.max_hw_contexts = 8;
		rdev->config.rv770.max_gs_threads = 16 * 2;
		rdev->config.rv770.sx_max_export_size = 256;
		rdev->config.rv770.sx_max_export_pos_size = 32;
		rdev->config.rv770.sx_max_export_smx_size = 224;
		rdev->config.rv770.sq_num_cf_insts = 2;

		rdev->config.rv770.sx_num_of_sets = 7;
		rdev->config.rv770.sc_prim_fifo_size = 0x100;
		rdev->config.rv770.sc_hiz_tile_fifo_size = 0x30;
		rdev->config.rv770.sc_earlyz_tile_fifo_fize = 0x130;

		if (rdev->config.rv770.sx_max_export_pos_size > 16) {
			rdev->config.rv770.sx_max_export_pos_size -= 16;
			rdev->config.rv770.sx_max_export_smx_size += 16;
		}
		break;
	default:
		break;
	}

	/* Initialize HDP */
	j = 0;
	for (i = 0; i < 32; i++) {
		WREG32((0x2c14 + j), 0x00000000);
		WREG32((0x2c18 + j), 0x00000000);
		WREG32((0x2c1c + j), 0x00000000);
		WREG32((0x2c20 + j), 0x00000000);
		WREG32((0x2c24 + j), 0x00000000);
		j += 0x18;
	}

	WREG32(GRBM_CNTL, GRBM_READ_TIMEOUT(0xff));

	/* setup tiling, simd, pipe config */
	mc_arb_ramcfg = RREG32(MC_ARB_RAMCFG);

	switch (rdev->config.rv770.max_tile_pipes) {
	case 1:
		gb_tiling_config |= PIPE_TILING(0);
		break;
	case 2:
		gb_tiling_config |= PIPE_TILING(1);
		break;
	case 4:
		gb_tiling_config |= PIPE_TILING(2);
		break;
	case 8:
		gb_tiling_config |= PIPE_TILING(3);
		break;
	default:
		break;
	}

	if (rdev->family == CHIP_RV770)
		gb_tiling_config |= BANK_TILING(1);
	else
		gb_tiling_config |= BANK_TILING((mc_arb_ramcfg & NOOFBANK_SHIFT) >> NOOFBANK_MASK);

	gb_tiling_config |= GROUP_SIZE(0);

	if (((mc_arb_ramcfg & NOOFROWS_MASK) & NOOFROWS_SHIFT) > 3) {
		gb_tiling_config |= ROW_TILING(3);
		gb_tiling_config |= SAMPLE_SPLIT(3);
	} else {
		gb_tiling_config |=
			ROW_TILING(((mc_arb_ramcfg & NOOFROWS_MASK) >> NOOFROWS_SHIFT));
		gb_tiling_config |=
			SAMPLE_SPLIT(((mc_arb_ramcfg & NOOFROWS_MASK) >> NOOFROWS_SHIFT));
	}

	gb_tiling_config |= BANK_SWAPS(1);

	backend_map = r700_get_tile_pipe_to_backend_map(rdev->config.rv770.max_tile_pipes,
							rdev->config.rv770.max_backends,
							(0xff << rdev->config.rv770.max_backends) & 0xff);
	gb_tiling_config |= BACKEND_MAP(backend_map);

	cc_gc_shader_pipe_config =
		INACTIVE_QD_PIPES((R7XX_MAX_PIPES_MASK << rdev->config.rv770.max_pipes) & R7XX_MAX_PIPES_MASK);
	cc_gc_shader_pipe_config |=
		INACTIVE_SIMDS((R7XX_MAX_SIMDS_MASK << rdev->config.rv770.max_simds) & R7XX_MAX_SIMDS_MASK);

	cc_rb_backend_disable =
		BACKEND_DISABLE((R7XX_MAX_BACKENDS_MASK << rdev->config.rv770.max_backends) & R7XX_MAX_BACKENDS_MASK);

	WREG32(GB_TILING_CONFIG, gb_tiling_config);
	WREG32(DCP_TILING_CONFIG, (gb_tiling_config & 0xffff));
	WREG32(HDP_TILING_CONFIG, (gb_tiling_config & 0xffff));

	WREG32(CC_RB_BACKEND_DISABLE,      cc_rb_backend_disable);
	WREG32(CC_GC_SHADER_PIPE_CONFIG,   cc_gc_shader_pipe_config);
	WREG32(GC_USER_SHADER_PIPE_CONFIG, cc_gc_shader_pipe_config);

	WREG32(CC_SYS_RB_BACKEND_DISABLE, cc_rb_backend_disable);
	WREG32(CGTS_SYS_TCC_DISABLE, 0);
	WREG32(CGTS_TCC_DISABLE, 0);
	WREG32(CGTS_USER_SYS_TCC_DISABLE, 0);
	WREG32(CGTS_USER_TCC_DISABLE, 0);

	num_qd_pipes =
		R7XX_MAX_BACKENDS - r600_count_pipe_bits(cc_gc_shader_pipe_config & INACTIVE_QD_PIPES_MASK);
	WREG32(VGT_OUT_DEALLOC_CNTL, (num_qd_pipes * 4) & DEALLOC_DIST_MASK);
	WREG32(VGT_VERTEX_REUSE_BLOCK_CNTL, ((num_qd_pipes * 4) - 2) & VTX_REUSE_DEPTH_MASK);

	/* set HW defaults for 3D engine */
	WREG32(CP_QUEUE_THRESHOLDS, (ROQ_IB1_START(0x16) |
						ROQ_IB2_START(0x2b)));

	WREG32(CP_MEQ_THRESHOLDS, STQ_SPLIT(0x30));

	WREG32(TA_CNTL_AUX, (DISABLE_CUBE_ANISO |
					SYNC_GRADIENT |
					SYNC_WALKER |
					SYNC_ALIGNER));

	sx_debug_1 = RREG32(SX_DEBUG_1);
	sx_debug_1 |= ENABLE_NEW_SMX_ADDRESS;
	WREG32(SX_DEBUG_1, sx_debug_1);

	smx_dc_ctl0 = RREG32(SMX_DC_CTL0);
	smx_dc_ctl0 &= ~CACHE_DEPTH(0x1ff);
	smx_dc_ctl0 |= CACHE_DEPTH((rdev->config.rv770.sx_num_of_sets * 64) - 1);
	WREG32(SMX_DC_CTL0, smx_dc_ctl0);

	WREG32(SMX_EVENT_CTL, (ES_FLUSH_CTL(4) |
					  GS_FLUSH_CTL(4) |
					  ACK_FLUSH_CTL(3) |
					  SYNC_FLUSH_CTL));

	if (rdev->family == CHIP_RV770)
		WREG32(DB_DEBUG3, DB_CLK_OFF_DELAY(0x1f));
	else {
		db_debug4 = RREG32(DB_DEBUG4);
		db_debug4 |= DISABLE_TILE_COVERED_FOR_PS_ITER;
		WREG32(DB_DEBUG4, db_debug4);
	}

	WREG32(SX_EXPORT_BUFFER_SIZES, (COLOR_BUFFER_SIZE((rdev->config.rv770.sx_max_export_size / 4) - 1) |
						   POSITION_BUFFER_SIZE((rdev->config.rv770.sx_max_export_pos_size / 4) - 1) |
						   SMX_BUFFER_SIZE((rdev->config.rv770.sx_max_export_smx_size / 4) - 1)));

	WREG32(PA_SC_FIFO_SIZE, (SC_PRIM_FIFO_SIZE(rdev->config.rv770.sc_prim_fifo_size) |
						 SC_HIZ_TILE_FIFO_SIZE(rdev->config.rv770.sc_hiz_tile_fifo_size) |
						 SC_EARLYZ_TILE_FIFO_SIZE(rdev->config.rv770.sc_earlyz_tile_fifo_fize)));

	WREG32(PA_SC_MULTI_CHIP_CNTL, 0);

	WREG32(VGT_NUM_INSTANCES, 1);

	WREG32(SPI_CONFIG_CNTL, GPR_WRITE_PRIORITY(0));

	WREG32(SPI_CONFIG_CNTL_1, VTX_DONE_DELAY(4));

	WREG32(CP_PERFMON_CNTL, 0);

	sq_ms_fifo_sizes = (CACHE_FIFO_SIZE(16 * rdev->config.rv770.sq_num_cf_insts) |
			    DONE_FIFO_HIWATER(0xe0) |
			    ALU_UPDATE_FIFO_HIWATER(0x8));
	switch (rdev->family) {
	case CHIP_RV770:
		sq_ms_fifo_sizes |= FETCH_FIFO_HIWATER(0x1);
		break;
	case CHIP_RV730:
	case CHIP_RV710:
	case CHIP_RV740:
	default:
		sq_ms_fifo_sizes |= FETCH_FIFO_HIWATER(0x4);
		break;
	}
	WREG32(SQ_MS_FIFO_SIZES, sq_ms_fifo_sizes);

	/* SQ_CONFIG, SQ_GPR_RESOURCE_MGMT, SQ_THREAD_RESOURCE_MGMT, SQ_STACK_RESOURCE_MGMT
	 * should be adjusted as needed by the 2D/3D drivers.  This just sets default values
	 */
	sq_config = RREG32(SQ_CONFIG);
	sq_config &= ~(PS_PRIO(3) |
		       VS_PRIO(3) |
		       GS_PRIO(3) |
		       ES_PRIO(3));
	sq_config |= (DX9_CONSTS |
		      VC_ENABLE |
		      EXPORT_SRC_C |
		      PS_PRIO(0) |
		      VS_PRIO(1) |
		      GS_PRIO(2) |
		      ES_PRIO(3));
	if (rdev->family == CHIP_RV710)
		/* no vertex cache */
		sq_config &= ~VC_ENABLE;

	WREG32(SQ_CONFIG, sq_config);

	WREG32(SQ_GPR_RESOURCE_MGMT_1,  (NUM_PS_GPRS((rdev->config.rv770.max_gprs * 24)/64) |
					 NUM_VS_GPRS((rdev->config.rv770.max_gprs * 24)/64) |
					 NUM_CLAUSE_TEMP_GPRS(((rdev->config.rv770.max_gprs * 24)/64)/2)));

	WREG32(SQ_GPR_RESOURCE_MGMT_2,  (NUM_GS_GPRS((rdev->config.rv770.max_gprs * 7)/64) |
					 NUM_ES_GPRS((rdev->config.rv770.max_gprs * 7)/64)));

	sq_thread_resource_mgmt = (NUM_PS_THREADS((rdev->config.rv770.max_threads * 4)/8) |
				   NUM_VS_THREADS((rdev->config.rv770.max_threads * 2)/8) |
				   NUM_ES_THREADS((rdev->config.rv770.max_threads * 1)/8));
	if (((rdev->config.rv770.max_threads * 1) / 8) > rdev->config.rv770.max_gs_threads)
		sq_thread_resource_mgmt |= NUM_GS_THREADS(rdev->config.rv770.max_gs_threads);
	else
		sq_thread_resource_mgmt |= NUM_GS_THREADS((rdev->config.rv770.max_gs_threads * 1)/8);
	WREG32(SQ_THREAD_RESOURCE_MGMT, sq_thread_resource_mgmt);

	WREG32(SQ_STACK_RESOURCE_MGMT_1, (NUM_PS_STACK_ENTRIES((rdev->config.rv770.max_stack_entries * 1)/4) |
						     NUM_VS_STACK_ENTRIES((rdev->config.rv770.max_stack_entries * 1)/4)));

	WREG32(SQ_STACK_RESOURCE_MGMT_2, (NUM_GS_STACK_ENTRIES((rdev->config.rv770.max_stack_entries * 1)/4) |
						     NUM_ES_STACK_ENTRIES((rdev->config.rv770.max_stack_entries * 1)/4)));

	sq_dyn_gpr_size_simd_ab_0 = (SIMDA_RING0((rdev->config.rv770.max_gprs * 38)/64) |
				     SIMDA_RING1((rdev->config.rv770.max_gprs * 38)/64) |
				     SIMDB_RING0((rdev->config.rv770.max_gprs * 38)/64) |
				     SIMDB_RING1((rdev->config.rv770.max_gprs * 38)/64));

	WREG32(SQ_DYN_GPR_SIZE_SIMD_AB_0, sq_dyn_gpr_size_simd_ab_0);
	WREG32(SQ_DYN_GPR_SIZE_SIMD_AB_1, sq_dyn_gpr_size_simd_ab_0);
	WREG32(SQ_DYN_GPR_SIZE_SIMD_AB_2, sq_dyn_gpr_size_simd_ab_0);
	WREG32(SQ_DYN_GPR_SIZE_SIMD_AB_3, sq_dyn_gpr_size_simd_ab_0);
	WREG32(SQ_DYN_GPR_SIZE_SIMD_AB_4, sq_dyn_gpr_size_simd_ab_0);
	WREG32(SQ_DYN_GPR_SIZE_SIMD_AB_5, sq_dyn_gpr_size_simd_ab_0);
	WREG32(SQ_DYN_GPR_SIZE_SIMD_AB_6, sq_dyn_gpr_size_simd_ab_0);
	WREG32(SQ_DYN_GPR_SIZE_SIMD_AB_7, sq_dyn_gpr_size_simd_ab_0);

	WREG32(PA_SC_FORCE_EOV_MAX_CNTS, (FORCE_EOV_MAX_CLK_CNT(4095) |
					  FORCE_EOV_MAX_REZ_CNT(255)));

	if (rdev->family == CHIP_RV710)
		WREG32(VGT_CACHE_INVALIDATION, (CACHE_INVALIDATION(TC_ONLY) |
						AUTO_INVLD_EN(ES_AND_GS_AUTO)));
	else
		WREG32(VGT_CACHE_INVALIDATION, (CACHE_INVALIDATION(VC_AND_TC) |
						AUTO_INVLD_EN(ES_AND_GS_AUTO)));

	switch (rdev->family) {
	case CHIP_RV770:
	case CHIP_RV730:
	case CHIP_RV740:
		gs_prim_buffer_depth = 384;
		break;
	case CHIP_RV710:
		gs_prim_buffer_depth = 128;
		break;
	default:
		break;
	}

	num_gs_verts_per_thread = rdev->config.rv770.max_pipes * 16;
	vgt_gs_per_es = gs_prim_buffer_depth + num_gs_verts_per_thread;
	/* Max value for this is 256 */
	if (vgt_gs_per_es > 256)
		vgt_gs_per_es = 256;

	WREG32(VGT_ES_PER_GS, 128);
	WREG32(VGT_GS_PER_ES, vgt_gs_per_es);
	WREG32(VGT_GS_PER_VS, 2);

	/* more default values. 2D/3D driver should adjust as needed */
	WREG32(VGT_GS_VERTEX_REUSE, 16);
	WREG32(PA_SC_LINE_STIPPLE_STATE, 0);
	WREG32(VGT_STRMOUT_EN, 0);
	WREG32(SX_MISC, 0);
	WREG32(PA_SC_MODE_CNTL, 0);
	WREG32(PA_SC_EDGERULE, 0xaaaaaaaa);
	WREG32(PA_SC_AA_CONFIG, 0);
	WREG32(PA_SC_CLIPRECT_RULE, 0xffff);
	WREG32(PA_SC_LINE_STIPPLE, 0);
	WREG32(SPI_INPUT_Z, 0);
	WREG32(SPI_PS_IN_CONTROL_0, NUM_INTERP(2));
	WREG32(CB_COLOR7_FRAG, 0);

	/* clear render buffer base addresses */
	WREG32(CB_COLOR0_BASE, 0);
	WREG32(CB_COLOR1_BASE, 0);
	WREG32(CB_COLOR2_BASE, 0);
	WREG32(CB_COLOR3_BASE, 0);
	WREG32(CB_COLOR4_BASE, 0);
	WREG32(CB_COLOR5_BASE, 0);
	WREG32(CB_COLOR6_BASE, 0);
	WREG32(CB_COLOR7_BASE, 0);

	WREG32(TCP_CNTL, 0);

	hdp_host_path_cntl = RREG32(HDP_HOST_PATH_CNTL);
	WREG32(HDP_HOST_PATH_CNTL, hdp_host_path_cntl);

	WREG32(PA_SC_MULTI_CHIP_CNTL, 0);

	WREG32(PA_CL_ENHANCE, (CLIP_VTX_REORDER_ENA |
					  NUM_CLIP_SEQ(3)));

}

int rv770_mc_init(struct radeon_device *rdev)
{
	fixed20_12 a;
	u32 tmp;
	int r;

=======
{
	u32 backend_map = 0;
	u32 enabled_backends_mask;
	u32 enabled_backends_count;
	u32 cur_pipe;
	u32 swizzle_pipe[R7XX_MAX_PIPES];
	u32 cur_backend;
	u32 i;

	if (num_tile_pipes > R7XX_MAX_PIPES)
		num_tile_pipes = R7XX_MAX_PIPES;
	if (num_tile_pipes < 1)
		num_tile_pipes = 1;
	if (num_backends > R7XX_MAX_BACKENDS)
		num_backends = R7XX_MAX_BACKENDS;
	if (num_backends < 1)
		num_backends = 1;

	enabled_backends_mask = 0;
	enabled_backends_count = 0;
	for (i = 0; i < R7XX_MAX_BACKENDS; ++i) {
		if (((backend_disable_mask >> i) & 1) == 0) {
			enabled_backends_mask |= (1 << i);
			++enabled_backends_count;
		}
		if (enabled_backends_count == num_backends)
			break;
	}

	if (enabled_backends_count == 0) {
		enabled_backends_mask = 1;
		enabled_backends_count = 1;
	}

	if (enabled_backends_count != num_backends)
		num_backends = enabled_backends_count;

	memset((uint8_t *)&swizzle_pipe[0], 0, sizeof(u32) * R7XX_MAX_PIPES);
	switch (num_tile_pipes) {
	case 1:
		swizzle_pipe[0] = 0;
		break;
	case 2:
		swizzle_pipe[0] = 0;
		swizzle_pipe[1] = 1;
		break;
	case 3:
		swizzle_pipe[0] = 0;
		swizzle_pipe[1] = 2;
		swizzle_pipe[2] = 1;
		break;
	case 4:
		swizzle_pipe[0] = 0;
		swizzle_pipe[1] = 2;
		swizzle_pipe[2] = 3;
		swizzle_pipe[3] = 1;
		break;
	case 5:
		swizzle_pipe[0] = 0;
		swizzle_pipe[1] = 2;
		swizzle_pipe[2] = 4;
		swizzle_pipe[3] = 1;
		swizzle_pipe[4] = 3;
		break;
	case 6:
		swizzle_pipe[0] = 0;
		swizzle_pipe[1] = 2;
		swizzle_pipe[2] = 4;
		swizzle_pipe[3] = 5;
		swizzle_pipe[4] = 3;
		swizzle_pipe[5] = 1;
		break;
	case 7:
		swizzle_pipe[0] = 0;
		swizzle_pipe[1] = 2;
		swizzle_pipe[2] = 4;
		swizzle_pipe[3] = 6;
		swizzle_pipe[4] = 3;
		swizzle_pipe[5] = 1;
		swizzle_pipe[6] = 5;
		break;
	case 8:
		swizzle_pipe[0] = 0;
		swizzle_pipe[1] = 2;
		swizzle_pipe[2] = 4;
		swizzle_pipe[3] = 6;
		swizzle_pipe[4] = 3;
		swizzle_pipe[5] = 1;
		swizzle_pipe[6] = 7;
		swizzle_pipe[7] = 5;
		break;
	}

	cur_backend = 0;
	for (cur_pipe = 0; cur_pipe < num_tile_pipes; ++cur_pipe) {
		while (((1 << cur_backend) & enabled_backends_mask) == 0)
			cur_backend = (cur_backend + 1) % R7XX_MAX_BACKENDS;

		backend_map |= (u32)(((cur_backend & 3) << (swizzle_pipe[cur_pipe] * 2)));

		cur_backend = (cur_backend + 1) % R7XX_MAX_BACKENDS;
	}

	return backend_map;
}

static void rv770_gpu_init(struct radeon_device *rdev)
{
	int i, j, num_qd_pipes;
	u32 sx_debug_1;
	u32 smx_dc_ctl0;
	u32 num_gs_verts_per_thread;
	u32 vgt_gs_per_es;
	u32 gs_prim_buffer_depth = 0;
	u32 sq_ms_fifo_sizes;
	u32 sq_config;
	u32 sq_thread_resource_mgmt;
	u32 hdp_host_path_cntl;
	u32 sq_dyn_gpr_size_simd_ab_0;
	u32 backend_map;
	u32 gb_tiling_config = 0;
	u32 cc_rb_backend_disable = 0;
	u32 cc_gc_shader_pipe_config = 0;
	u32 mc_arb_ramcfg;
	u32 db_debug4;

	/* setup chip specs */
	switch (rdev->family) {
	case CHIP_RV770:
		rdev->config.rv770.max_pipes = 4;
		rdev->config.rv770.max_tile_pipes = 8;
		rdev->config.rv770.max_simds = 10;
		rdev->config.rv770.max_backends = 4;
		rdev->config.rv770.max_gprs = 256;
		rdev->config.rv770.max_threads = 248;
		rdev->config.rv770.max_stack_entries = 512;
		rdev->config.rv770.max_hw_contexts = 8;
		rdev->config.rv770.max_gs_threads = 16 * 2;
		rdev->config.rv770.sx_max_export_size = 128;
		rdev->config.rv770.sx_max_export_pos_size = 16;
		rdev->config.rv770.sx_max_export_smx_size = 112;
		rdev->config.rv770.sq_num_cf_insts = 2;

		rdev->config.rv770.sx_num_of_sets = 7;
		rdev->config.rv770.sc_prim_fifo_size = 0xF9;
		rdev->config.rv770.sc_hiz_tile_fifo_size = 0x30;
		rdev->config.rv770.sc_earlyz_tile_fifo_fize = 0x130;
		break;
	case CHIP_RV730:
		rdev->config.rv770.max_pipes = 2;
		rdev->config.rv770.max_tile_pipes = 4;
		rdev->config.rv770.max_simds = 8;
		rdev->config.rv770.max_backends = 2;
		rdev->config.rv770.max_gprs = 128;
		rdev->config.rv770.max_threads = 248;
		rdev->config.rv770.max_stack_entries = 256;
		rdev->config.rv770.max_hw_contexts = 8;
		rdev->config.rv770.max_gs_threads = 16 * 2;
		rdev->config.rv770.sx_max_export_size = 256;
		rdev->config.rv770.sx_max_export_pos_size = 32;
		rdev->config.rv770.sx_max_export_smx_size = 224;
		rdev->config.rv770.sq_num_cf_insts = 2;

		rdev->config.rv770.sx_num_of_sets = 7;
		rdev->config.rv770.sc_prim_fifo_size = 0xf9;
		rdev->config.rv770.sc_hiz_tile_fifo_size = 0x30;
		rdev->config.rv770.sc_earlyz_tile_fifo_fize = 0x130;
		if (rdev->config.rv770.sx_max_export_pos_size > 16) {
			rdev->config.rv770.sx_max_export_pos_size -= 16;
			rdev->config.rv770.sx_max_export_smx_size += 16;
		}
		break;
	case CHIP_RV710:
		rdev->config.rv770.max_pipes = 2;
		rdev->config.rv770.max_tile_pipes = 2;
		rdev->config.rv770.max_simds = 2;
		rdev->config.rv770.max_backends = 1;
		rdev->config.rv770.max_gprs = 256;
		rdev->config.rv770.max_threads = 192;
		rdev->config.rv770.max_stack_entries = 256;
		rdev->config.rv770.max_hw_contexts = 4;
		rdev->config.rv770.max_gs_threads = 8 * 2;
		rdev->config.rv770.sx_max_export_size = 128;
		rdev->config.rv770.sx_max_export_pos_size = 16;
		rdev->config.rv770.sx_max_export_smx_size = 112;
		rdev->config.rv770.sq_num_cf_insts = 1;

		rdev->config.rv770.sx_num_of_sets = 7;
		rdev->config.rv770.sc_prim_fifo_size = 0x40;
		rdev->config.rv770.sc_hiz_tile_fifo_size = 0x30;
		rdev->config.rv770.sc_earlyz_tile_fifo_fize = 0x130;
		break;
	case CHIP_RV740:
		rdev->config.rv770.max_pipes = 4;
		rdev->config.rv770.max_tile_pipes = 4;
		rdev->config.rv770.max_simds = 8;
		rdev->config.rv770.max_backends = 4;
		rdev->config.rv770.max_gprs = 256;
		rdev->config.rv770.max_threads = 248;
		rdev->config.rv770.max_stack_entries = 512;
		rdev->config.rv770.max_hw_contexts = 8;
		rdev->config.rv770.max_gs_threads = 16 * 2;
		rdev->config.rv770.sx_max_export_size = 256;
		rdev->config.rv770.sx_max_export_pos_size = 32;
		rdev->config.rv770.sx_max_export_smx_size = 224;
		rdev->config.rv770.sq_num_cf_insts = 2;

		rdev->config.rv770.sx_num_of_sets = 7;
		rdev->config.rv770.sc_prim_fifo_size = 0x100;
		rdev->config.rv770.sc_hiz_tile_fifo_size = 0x30;
		rdev->config.rv770.sc_earlyz_tile_fifo_fize = 0x130;

		if (rdev->config.rv770.sx_max_export_pos_size > 16) {
			rdev->config.rv770.sx_max_export_pos_size -= 16;
			rdev->config.rv770.sx_max_export_smx_size += 16;
		}
		break;
	default:
		break;
	}

	/* Initialize HDP */
	j = 0;
	for (i = 0; i < 32; i++) {
		WREG32((0x2c14 + j), 0x00000000);
		WREG32((0x2c18 + j), 0x00000000);
		WREG32((0x2c1c + j), 0x00000000);
		WREG32((0x2c20 + j), 0x00000000);
		WREG32((0x2c24 + j), 0x00000000);
		j += 0x18;
	}

	WREG32(GRBM_CNTL, GRBM_READ_TIMEOUT(0xff));

	/* setup tiling, simd, pipe config */
	mc_arb_ramcfg = RREG32(MC_ARB_RAMCFG);

	switch (rdev->config.rv770.max_tile_pipes) {
	case 1:
		gb_tiling_config |= PIPE_TILING(0);
		break;
	case 2:
		gb_tiling_config |= PIPE_TILING(1);
		break;
	case 4:
		gb_tiling_config |= PIPE_TILING(2);
		break;
	case 8:
		gb_tiling_config |= PIPE_TILING(3);
		break;
	default:
		break;
	}

	if (rdev->family == CHIP_RV770)
		gb_tiling_config |= BANK_TILING(1);
	else
		gb_tiling_config |= BANK_TILING((mc_arb_ramcfg & NOOFBANK_SHIFT) >> NOOFBANK_MASK);

	gb_tiling_config |= GROUP_SIZE(0);

	if (((mc_arb_ramcfg & NOOFROWS_MASK) & NOOFROWS_SHIFT) > 3) {
		gb_tiling_config |= ROW_TILING(3);
		gb_tiling_config |= SAMPLE_SPLIT(3);
	} else {
		gb_tiling_config |=
			ROW_TILING(((mc_arb_ramcfg & NOOFROWS_MASK) >> NOOFROWS_SHIFT));
		gb_tiling_config |=
			SAMPLE_SPLIT(((mc_arb_ramcfg & NOOFROWS_MASK) >> NOOFROWS_SHIFT));
	}

	gb_tiling_config |= BANK_SWAPS(1);

	backend_map = r700_get_tile_pipe_to_backend_map(rdev->config.rv770.max_tile_pipes,
							rdev->config.rv770.max_backends,
							(0xff << rdev->config.rv770.max_backends) & 0xff);
	gb_tiling_config |= BACKEND_MAP(backend_map);

	cc_gc_shader_pipe_config =
		INACTIVE_QD_PIPES((R7XX_MAX_PIPES_MASK << rdev->config.rv770.max_pipes) & R7XX_MAX_PIPES_MASK);
	cc_gc_shader_pipe_config |=
		INACTIVE_SIMDS((R7XX_MAX_SIMDS_MASK << rdev->config.rv770.max_simds) & R7XX_MAX_SIMDS_MASK);

	cc_rb_backend_disable =
		BACKEND_DISABLE((R7XX_MAX_BACKENDS_MASK << rdev->config.rv770.max_backends) & R7XX_MAX_BACKENDS_MASK);

	WREG32(GB_TILING_CONFIG, gb_tiling_config);
	WREG32(DCP_TILING_CONFIG, (gb_tiling_config & 0xffff));
	WREG32(HDP_TILING_CONFIG, (gb_tiling_config & 0xffff));

	WREG32(CC_RB_BACKEND_DISABLE,      cc_rb_backend_disable);
	WREG32(CC_GC_SHADER_PIPE_CONFIG,   cc_gc_shader_pipe_config);
	WREG32(GC_USER_SHADER_PIPE_CONFIG, cc_gc_shader_pipe_config);

	WREG32(CC_SYS_RB_BACKEND_DISABLE, cc_rb_backend_disable);
	WREG32(CGTS_SYS_TCC_DISABLE, 0);
	WREG32(CGTS_TCC_DISABLE, 0);
	WREG32(CGTS_USER_SYS_TCC_DISABLE, 0);
	WREG32(CGTS_USER_TCC_DISABLE, 0);

	num_qd_pipes =
		R7XX_MAX_BACKENDS - r600_count_pipe_bits(cc_gc_shader_pipe_config & INACTIVE_QD_PIPES_MASK);
	WREG32(VGT_OUT_DEALLOC_CNTL, (num_qd_pipes * 4) & DEALLOC_DIST_MASK);
	WREG32(VGT_VERTEX_REUSE_BLOCK_CNTL, ((num_qd_pipes * 4) - 2) & VTX_REUSE_DEPTH_MASK);

	/* set HW defaults for 3D engine */
	WREG32(CP_QUEUE_THRESHOLDS, (ROQ_IB1_START(0x16) |
						ROQ_IB2_START(0x2b)));

	WREG32(CP_MEQ_THRESHOLDS, STQ_SPLIT(0x30));

	WREG32(TA_CNTL_AUX, (DISABLE_CUBE_ANISO |
					SYNC_GRADIENT |
					SYNC_WALKER |
					SYNC_ALIGNER));

	sx_debug_1 = RREG32(SX_DEBUG_1);
	sx_debug_1 |= ENABLE_NEW_SMX_ADDRESS;
	WREG32(SX_DEBUG_1, sx_debug_1);

	smx_dc_ctl0 = RREG32(SMX_DC_CTL0);
	smx_dc_ctl0 &= ~CACHE_DEPTH(0x1ff);
	smx_dc_ctl0 |= CACHE_DEPTH((rdev->config.rv770.sx_num_of_sets * 64) - 1);
	WREG32(SMX_DC_CTL0, smx_dc_ctl0);

	WREG32(SMX_EVENT_CTL, (ES_FLUSH_CTL(4) |
					  GS_FLUSH_CTL(4) |
					  ACK_FLUSH_CTL(3) |
					  SYNC_FLUSH_CTL));

	if (rdev->family == CHIP_RV770)
		WREG32(DB_DEBUG3, DB_CLK_OFF_DELAY(0x1f));
	else {
		db_debug4 = RREG32(DB_DEBUG4);
		db_debug4 |= DISABLE_TILE_COVERED_FOR_PS_ITER;
		WREG32(DB_DEBUG4, db_debug4);
	}

	WREG32(SX_EXPORT_BUFFER_SIZES, (COLOR_BUFFER_SIZE((rdev->config.rv770.sx_max_export_size / 4) - 1) |
						   POSITION_BUFFER_SIZE((rdev->config.rv770.sx_max_export_pos_size / 4) - 1) |
						   SMX_BUFFER_SIZE((rdev->config.rv770.sx_max_export_smx_size / 4) - 1)));

	WREG32(PA_SC_FIFO_SIZE, (SC_PRIM_FIFO_SIZE(rdev->config.rv770.sc_prim_fifo_size) |
						 SC_HIZ_TILE_FIFO_SIZE(rdev->config.rv770.sc_hiz_tile_fifo_size) |
						 SC_EARLYZ_TILE_FIFO_SIZE(rdev->config.rv770.sc_earlyz_tile_fifo_fize)));

	WREG32(PA_SC_MULTI_CHIP_CNTL, 0);

	WREG32(VGT_NUM_INSTANCES, 1);

	WREG32(SPI_CONFIG_CNTL, GPR_WRITE_PRIORITY(0));

	WREG32(SPI_CONFIG_CNTL_1, VTX_DONE_DELAY(4));

	WREG32(CP_PERFMON_CNTL, 0);

	sq_ms_fifo_sizes = (CACHE_FIFO_SIZE(16 * rdev->config.rv770.sq_num_cf_insts) |
			    DONE_FIFO_HIWATER(0xe0) |
			    ALU_UPDATE_FIFO_HIWATER(0x8));
	switch (rdev->family) {
	case CHIP_RV770:
		sq_ms_fifo_sizes |= FETCH_FIFO_HIWATER(0x1);
		break;
	case CHIP_RV730:
	case CHIP_RV710:
	case CHIP_RV740:
	default:
		sq_ms_fifo_sizes |= FETCH_FIFO_HIWATER(0x4);
		break;
	}
	WREG32(SQ_MS_FIFO_SIZES, sq_ms_fifo_sizes);

	/* SQ_CONFIG, SQ_GPR_RESOURCE_MGMT, SQ_THREAD_RESOURCE_MGMT, SQ_STACK_RESOURCE_MGMT
	 * should be adjusted as needed by the 2D/3D drivers.  This just sets default values
	 */
	sq_config = RREG32(SQ_CONFIG);
	sq_config &= ~(PS_PRIO(3) |
		       VS_PRIO(3) |
		       GS_PRIO(3) |
		       ES_PRIO(3));
	sq_config |= (DX9_CONSTS |
		      VC_ENABLE |
		      EXPORT_SRC_C |
		      PS_PRIO(0) |
		      VS_PRIO(1) |
		      GS_PRIO(2) |
		      ES_PRIO(3));
	if (rdev->family == CHIP_RV710)
		/* no vertex cache */
		sq_config &= ~VC_ENABLE;

	WREG32(SQ_CONFIG, sq_config);

	WREG32(SQ_GPR_RESOURCE_MGMT_1,  (NUM_PS_GPRS((rdev->config.rv770.max_gprs * 24)/64) |
					 NUM_VS_GPRS((rdev->config.rv770.max_gprs * 24)/64) |
					 NUM_CLAUSE_TEMP_GPRS(((rdev->config.rv770.max_gprs * 24)/64)/2)));

	WREG32(SQ_GPR_RESOURCE_MGMT_2,  (NUM_GS_GPRS((rdev->config.rv770.max_gprs * 7)/64) |
					 NUM_ES_GPRS((rdev->config.rv770.max_gprs * 7)/64)));

	sq_thread_resource_mgmt = (NUM_PS_THREADS((rdev->config.rv770.max_threads * 4)/8) |
				   NUM_VS_THREADS((rdev->config.rv770.max_threads * 2)/8) |
				   NUM_ES_THREADS((rdev->config.rv770.max_threads * 1)/8));
	if (((rdev->config.rv770.max_threads * 1) / 8) > rdev->config.rv770.max_gs_threads)
		sq_thread_resource_mgmt |= NUM_GS_THREADS(rdev->config.rv770.max_gs_threads);
	else
		sq_thread_resource_mgmt |= NUM_GS_THREADS((rdev->config.rv770.max_gs_threads * 1)/8);
	WREG32(SQ_THREAD_RESOURCE_MGMT, sq_thread_resource_mgmt);

	WREG32(SQ_STACK_RESOURCE_MGMT_1, (NUM_PS_STACK_ENTRIES((rdev->config.rv770.max_stack_entries * 1)/4) |
						     NUM_VS_STACK_ENTRIES((rdev->config.rv770.max_stack_entries * 1)/4)));

	WREG32(SQ_STACK_RESOURCE_MGMT_2, (NUM_GS_STACK_ENTRIES((rdev->config.rv770.max_stack_entries * 1)/4) |
						     NUM_ES_STACK_ENTRIES((rdev->config.rv770.max_stack_entries * 1)/4)));

	sq_dyn_gpr_size_simd_ab_0 = (SIMDA_RING0((rdev->config.rv770.max_gprs * 38)/64) |
				     SIMDA_RING1((rdev->config.rv770.max_gprs * 38)/64) |
				     SIMDB_RING0((rdev->config.rv770.max_gprs * 38)/64) |
				     SIMDB_RING1((rdev->config.rv770.max_gprs * 38)/64));

	WREG32(SQ_DYN_GPR_SIZE_SIMD_AB_0, sq_dyn_gpr_size_simd_ab_0);
	WREG32(SQ_DYN_GPR_SIZE_SIMD_AB_1, sq_dyn_gpr_size_simd_ab_0);
	WREG32(SQ_DYN_GPR_SIZE_SIMD_AB_2, sq_dyn_gpr_size_simd_ab_0);
	WREG32(SQ_DYN_GPR_SIZE_SIMD_AB_3, sq_dyn_gpr_size_simd_ab_0);
	WREG32(SQ_DYN_GPR_SIZE_SIMD_AB_4, sq_dyn_gpr_size_simd_ab_0);
	WREG32(SQ_DYN_GPR_SIZE_SIMD_AB_5, sq_dyn_gpr_size_simd_ab_0);
	WREG32(SQ_DYN_GPR_SIZE_SIMD_AB_6, sq_dyn_gpr_size_simd_ab_0);
	WREG32(SQ_DYN_GPR_SIZE_SIMD_AB_7, sq_dyn_gpr_size_simd_ab_0);

	WREG32(PA_SC_FORCE_EOV_MAX_CNTS, (FORCE_EOV_MAX_CLK_CNT(4095) |
					  FORCE_EOV_MAX_REZ_CNT(255)));

	if (rdev->family == CHIP_RV710)
		WREG32(VGT_CACHE_INVALIDATION, (CACHE_INVALIDATION(TC_ONLY) |
						AUTO_INVLD_EN(ES_AND_GS_AUTO)));
	else
		WREG32(VGT_CACHE_INVALIDATION, (CACHE_INVALIDATION(VC_AND_TC) |
						AUTO_INVLD_EN(ES_AND_GS_AUTO)));

	switch (rdev->family) {
	case CHIP_RV770:
	case CHIP_RV730:
	case CHIP_RV740:
		gs_prim_buffer_depth = 384;
		break;
	case CHIP_RV710:
		gs_prim_buffer_depth = 128;
		break;
	default:
		break;
	}

	num_gs_verts_per_thread = rdev->config.rv770.max_pipes * 16;
	vgt_gs_per_es = gs_prim_buffer_depth + num_gs_verts_per_thread;
	/* Max value for this is 256 */
	if (vgt_gs_per_es > 256)
		vgt_gs_per_es = 256;

	WREG32(VGT_ES_PER_GS, 128);
	WREG32(VGT_GS_PER_ES, vgt_gs_per_es);
	WREG32(VGT_GS_PER_VS, 2);

	/* more default values. 2D/3D driver should adjust as needed */
	WREG32(VGT_GS_VERTEX_REUSE, 16);
	WREG32(PA_SC_LINE_STIPPLE_STATE, 0);
	WREG32(VGT_STRMOUT_EN, 0);
	WREG32(SX_MISC, 0);
	WREG32(PA_SC_MODE_CNTL, 0);
	WREG32(PA_SC_EDGERULE, 0xaaaaaaaa);
	WREG32(PA_SC_AA_CONFIG, 0);
	WREG32(PA_SC_CLIPRECT_RULE, 0xffff);
	WREG32(PA_SC_LINE_STIPPLE, 0);
	WREG32(SPI_INPUT_Z, 0);
	WREG32(SPI_PS_IN_CONTROL_0, NUM_INTERP(2));
	WREG32(CB_COLOR7_FRAG, 0);

	/* clear render buffer base addresses */
	WREG32(CB_COLOR0_BASE, 0);
	WREG32(CB_COLOR1_BASE, 0);
	WREG32(CB_COLOR2_BASE, 0);
	WREG32(CB_COLOR3_BASE, 0);
	WREG32(CB_COLOR4_BASE, 0);
	WREG32(CB_COLOR5_BASE, 0);
	WREG32(CB_COLOR6_BASE, 0);
	WREG32(CB_COLOR7_BASE, 0);

	WREG32(TCP_CNTL, 0);

	hdp_host_path_cntl = RREG32(HDP_HOST_PATH_CNTL);
	WREG32(HDP_HOST_PATH_CNTL, hdp_host_path_cntl);

	WREG32(PA_SC_MULTI_CHIP_CNTL, 0);

	WREG32(PA_CL_ENHANCE, (CLIP_VTX_REORDER_ENA |
					  NUM_CLIP_SEQ(3)));

}

int rv770_mc_init(struct radeon_device *rdev)
{
	fixed20_12 a;
	u32 tmp;
	int r;

>>>>>>> ad1cd745
	/* Get VRAM informations */
	/* FIXME: Don't know how to determine vram width, need to check
	 * vram_width usage
	 */
	rdev->mc.vram_width = 128;
	rdev->mc.vram_is_ddr = true;
	/* Could aper size report 0 ? */
	rdev->mc.aper_base = drm_get_resource_start(rdev->ddev, 0);
	rdev->mc.aper_size = drm_get_resource_len(rdev->ddev, 0);
	/* Setup GPU memory space */
	rdev->mc.mc_vram_size = RREG32(CONFIG_MEMSIZE);
	rdev->mc.real_vram_size = RREG32(CONFIG_MEMSIZE);
<<<<<<< HEAD
=======

	if (rdev->mc.mc_vram_size > rdev->mc.aper_size)
		rdev->mc.mc_vram_size = rdev->mc.aper_size;

	if (rdev->mc.real_vram_size > rdev->mc.aper_size)
		rdev->mc.real_vram_size = rdev->mc.aper_size;

>>>>>>> ad1cd745
	if (rdev->flags & RADEON_IS_AGP) {
		r = radeon_agp_init(rdev);
		if (r)
			return r;
		/* gtt_size is setup by radeon_agp_init */
		rdev->mc.gtt_location = rdev->mc.agp_base;
		tmp = 0xFFFFFFFFUL - rdev->mc.agp_base - rdev->mc.gtt_size;
		/* Try to put vram before or after AGP because we
		 * we want SYSTEM_APERTURE to cover both VRAM and
		 * AGP so that GPU can catch out of VRAM/AGP access
		 */
		if (rdev->mc.gtt_location > rdev->mc.mc_vram_size) {
			/* Enought place before */
			rdev->mc.vram_location = rdev->mc.gtt_location -
							rdev->mc.mc_vram_size;
		} else if (tmp > rdev->mc.mc_vram_size) {
			/* Enought place after */
			rdev->mc.vram_location = rdev->mc.gtt_location +
							rdev->mc.gtt_size;
		} else {
			/* Try to setup VRAM then AGP might not
			 * not work on some card
			 */
			rdev->mc.vram_location = 0x00000000UL;
			rdev->mc.gtt_location = rdev->mc.mc_vram_size;
		}
	} else {
		rdev->mc.vram_location = 0x00000000UL;
		rdev->mc.gtt_location = rdev->mc.mc_vram_size;
		rdev->mc.gtt_size = radeon_gart_size * 1024 * 1024;
	}
	rdev->mc.vram_start = rdev->mc.vram_location;
	rdev->mc.vram_end = rdev->mc.vram_location + rdev->mc.mc_vram_size;
	rdev->mc.gtt_start = rdev->mc.gtt_location;
	rdev->mc.gtt_end = rdev->mc.gtt_location + rdev->mc.gtt_size;
	/* FIXME: we should enforce default clock in case GPU is not in
	 * default setup
	 */
	a.full = rfixed_const(100);
	rdev->pm.sclk.full = rfixed_const(rdev->clock.default_sclk);
	rdev->pm.sclk.full = rfixed_div(rdev->pm.sclk, a);
	return 0;
}
int rv770_gpu_reset(struct radeon_device *rdev)
{
	/* FIXME: implement any rv770 specific bits */
	return r600_gpu_reset(rdev);
}

static int rv770_startup(struct radeon_device *rdev)
{
	int r;

	radeon_gpu_reset(rdev);
	rv770_mc_resume(rdev);
	r = rv770_pcie_gart_enable(rdev);
	if (r)
		return r;
	rv770_gpu_init(rdev);

	r = radeon_object_pin(rdev->r600_blit.shader_obj, RADEON_GEM_DOMAIN_VRAM,
			      &rdev->r600_blit.shader_gpu_addr);
	if (r) {
		DRM_ERROR("failed to pin blit object %d\n", r);
		return r;
	}

	r = radeon_ring_init(rdev, rdev->cp.ring_size);
	if (r)
		return r;
	r = rv770_cp_load_microcode(rdev);
	if (r)
		return r;
	r = r600_cp_resume(rdev);
	if (r)
		return r;
	r = r600_wb_init(rdev);
	if (r)
		return r;
	return 0;
}

int rv770_resume(struct radeon_device *rdev)
{
	int r;

	if (radeon_gpu_reset(rdev)) {
		/* FIXME: what do we want to do here ? */
	}
	/* post card */
	if (rdev->is_atom_bios) {
		atom_asic_init(rdev->mode_info.atom_context);
	} else {
		radeon_combios_asic_init(rdev->ddev);
	}
	/* Initialize clocks */
	r = radeon_clocks_init(rdev);
	if (r) {
		return r;
	}

	r = rv770_startup(rdev);
	if (r) {
		DRM_ERROR("r600 startup failed on resume\n");
		return r;
	}

	r = radeon_ib_test(rdev);
	if (r) {
		DRM_ERROR("radeon: failled testing IB (%d).\n", r);
		return r;
	}
	return r;

}

int rv770_suspend(struct radeon_device *rdev)
{
	/* FIXME: we should wait for ring to be empty */
	r700_cp_stop(rdev);
	rdev->cp.ready = false;
	rv770_pcie_gart_disable(rdev);

	/* unpin shaders bo */
        radeon_object_unpin(rdev->r600_blit.shader_obj);
	return 0;
}

/* Plan is to move initialization in that function and use
 * helper function so that radeon_device_init pretty much
 * do nothing more than calling asic specific function. This
 * should also allow to remove a bunch of callback function
 * like vram_info.
 */
int rv770_init(struct radeon_device *rdev)
{
	int r;

	rdev->new_init_path = true;
	r = radeon_dummy_page_init(rdev);
	if (r)
		return r;
	/* This don't do much */
	r = radeon_gem_init(rdev);
	if (r)
		return r;
	/* Read BIOS */
	if (!radeon_get_bios(rdev)) {
		if (ASIC_IS_AVIVO(rdev))
			return -EINVAL;
	}
	/* Must be an ATOMBIOS */
	if (!rdev->is_atom_bios)
		return -EINVAL;
	r = radeon_atombios_init(rdev);
	if (r)
		return r;
	/* Post card if necessary */
	if (!r600_card_posted(rdev) && rdev->bios) {
		DRM_INFO("GPU not posted. posting now...\n");
		atom_asic_init(rdev->mode_info.atom_context);
	}
	/* Initialize scratch registers */
	r600_scratch_init(rdev);
	/* Initialize surface registers */
	radeon_surface_init(rdev);
	radeon_get_clock_info(rdev->ddev);
	r = radeon_clocks_init(rdev);
	if (r)
		return r;
	/* Fence driver */
	r = radeon_fence_driver_init(rdev);
	if (r)
		return r;
	r = rv770_mc_init(rdev);
	if (r) {
		if (rdev->flags & RADEON_IS_AGP) {
			/* Retry with disabling AGP */
			rv770_fini(rdev);
			rdev->flags &= ~RADEON_IS_AGP;
			return rv770_init(rdev);
		}
		return r;
	}
	/* Memory manager */
	r = radeon_object_init(rdev);
	if (r)
		return r;
	rdev->cp.ring_obj = NULL;
	r600_ring_init(rdev, 1024 * 1024);

	if (!rdev->me_fw || !rdev->pfp_fw) {
		r = r600_cp_init_microcode(rdev);
		if (r) {
			DRM_ERROR("Failed to load firmware!\n");
			return r;
		}
	}

	r = r600_pcie_gart_init(rdev);
	if (r)
		return r;

	rdev->accel_working = true;
	r = r600_blit_init(rdev);
	if (r) {
		DRM_ERROR("radeon: failled blitter (%d).\n", r);
		rdev->accel_working = false;
	}

	r = rv770_startup(rdev);
	if (r) {
		if (rdev->flags & RADEON_IS_AGP) {
			/* Retry with disabling AGP */
			rv770_fini(rdev);
			rdev->flags &= ~RADEON_IS_AGP;
			return rv770_init(rdev);
		}
		rdev->accel_working = false;
	}
	if (rdev->accel_working) {
		r = radeon_ib_pool_init(rdev);
		if (r) {
			DRM_ERROR("radeon: failled initializing IB pool (%d).\n", r);
			rdev->accel_working = false;
		}
		r = radeon_ib_test(rdev);
		if (r) {
			DRM_ERROR("radeon: failled testing IB (%d).\n", r);
			rdev->accel_working = false;
		}
	}
	return 0;
}

void rv770_fini(struct radeon_device *rdev)
{
	rv770_suspend(rdev);

	r600_blit_fini(rdev);
	radeon_ring_fini(rdev);
	rv770_pcie_gart_fini(rdev);
	radeon_gem_fini(rdev);
	radeon_fence_driver_fini(rdev);
	radeon_clocks_fini(rdev);
#if __OS_HAS_AGP
	if (rdev->flags & RADEON_IS_AGP)
		radeon_agp_fini(rdev);
#endif
	radeon_object_fini(rdev);
	if (rdev->is_atom_bios) {
		radeon_atombios_fini(rdev);
	} else {
		radeon_combios_fini(rdev);
	}
	kfree(rdev->bios);
	rdev->bios = NULL;
	radeon_dummy_page_fini(rdev);
}<|MERGE_RESOLUTION|>--- conflicted
+++ resolved
@@ -31,13 +31,8 @@
 #include "radeon.h"
 #include "radeon_drm.h"
 #include "rv770d.h"
-<<<<<<< HEAD
-#include "avivod.h"
-#include "atom.h"
-=======
 #include "atom.h"
 #include "avivod.h"
->>>>>>> ad1cd745
 
 #define R700_PFP_UCODE_SIZE 848
 #define R700_PM4_UCODE_SIZE 1360
@@ -95,7 +90,6 @@
 }
 
 void rv770_pcie_gart_disable(struct radeon_device *rdev)
-<<<<<<< HEAD
 {
 	u32 tmp;
 	int i;
@@ -126,38 +120,6 @@
 
 void rv770_pcie_gart_fini(struct radeon_device *rdev)
 {
-=======
-{
-	u32 tmp;
-	int i;
-
-	/* Disable all tables */
-	for (i = 0; i < 7; i++)
-		WREG32(VM_CONTEXT0_CNTL + (i * 4), 0);
-
-	/* Setup L2 cache */
-	WREG32(VM_L2_CNTL, ENABLE_L2_FRAGMENT_PROCESSING |
-				EFFECTIVE_L2_QUEUE_SIZE(7));
-	WREG32(VM_L2_CNTL2, 0);
-	WREG32(VM_L2_CNTL3, BANK_SELECT(0) | CACHE_UPDATE_MODE(2));
-	/* Setup TLB control */
-	tmp = EFFECTIVE_L1_TLB_SIZE(5) | EFFECTIVE_L1_QUEUE_SIZE(5);
-	WREG32(MC_VM_MD_L1_TLB0_CNTL, tmp);
-	WREG32(MC_VM_MD_L1_TLB1_CNTL, tmp);
-	WREG32(MC_VM_MD_L1_TLB2_CNTL, tmp);
-	WREG32(MC_VM_MB_L1_TLB0_CNTL, tmp);
-	WREG32(MC_VM_MB_L1_TLB1_CNTL, tmp);
-	WREG32(MC_VM_MB_L1_TLB2_CNTL, tmp);
-	WREG32(MC_VM_MB_L1_TLB3_CNTL, tmp);
-	if (rdev->gart.table.vram.robj) {
-		radeon_object_kunmap(rdev->gart.table.vram.robj);
-		radeon_object_unpin(rdev->gart.table.vram.robj);
-	}
-}
-
-void rv770_pcie_gart_fini(struct radeon_device *rdev)
-{
->>>>>>> ad1cd745
 	rv770_pcie_gart_disable(rdev);
 	radeon_gart_table_vram_free(rdev);
 	radeon_gart_fini(rdev);
@@ -269,11 +231,7 @@
 
 	/* we need to own VRAM, so turn off the VGA renderer here
 	 * to stop it overwriting our objects */
-<<<<<<< HEAD
-	radeon_avivo_vga_render_disable(rdev);
-=======
 	rv515_vga_render_disable(rdev);
->>>>>>> ad1cd745
 }
 
 
@@ -327,7 +285,6 @@
 static u32 r700_get_tile_pipe_to_backend_map(u32 num_tile_pipes,
 						u32 num_backends,
 						u32 backend_disable_mask)
-<<<<<<< HEAD
 {
 	u32 backend_map = 0;
 	u32 enabled_backends_mask;
@@ -832,512 +789,6 @@
 	u32 tmp;
 	int r;
 
-=======
-{
-	u32 backend_map = 0;
-	u32 enabled_backends_mask;
-	u32 enabled_backends_count;
-	u32 cur_pipe;
-	u32 swizzle_pipe[R7XX_MAX_PIPES];
-	u32 cur_backend;
-	u32 i;
-
-	if (num_tile_pipes > R7XX_MAX_PIPES)
-		num_tile_pipes = R7XX_MAX_PIPES;
-	if (num_tile_pipes < 1)
-		num_tile_pipes = 1;
-	if (num_backends > R7XX_MAX_BACKENDS)
-		num_backends = R7XX_MAX_BACKENDS;
-	if (num_backends < 1)
-		num_backends = 1;
-
-	enabled_backends_mask = 0;
-	enabled_backends_count = 0;
-	for (i = 0; i < R7XX_MAX_BACKENDS; ++i) {
-		if (((backend_disable_mask >> i) & 1) == 0) {
-			enabled_backends_mask |= (1 << i);
-			++enabled_backends_count;
-		}
-		if (enabled_backends_count == num_backends)
-			break;
-	}
-
-	if (enabled_backends_count == 0) {
-		enabled_backends_mask = 1;
-		enabled_backends_count = 1;
-	}
-
-	if (enabled_backends_count != num_backends)
-		num_backends = enabled_backends_count;
-
-	memset((uint8_t *)&swizzle_pipe[0], 0, sizeof(u32) * R7XX_MAX_PIPES);
-	switch (num_tile_pipes) {
-	case 1:
-		swizzle_pipe[0] = 0;
-		break;
-	case 2:
-		swizzle_pipe[0] = 0;
-		swizzle_pipe[1] = 1;
-		break;
-	case 3:
-		swizzle_pipe[0] = 0;
-		swizzle_pipe[1] = 2;
-		swizzle_pipe[2] = 1;
-		break;
-	case 4:
-		swizzle_pipe[0] = 0;
-		swizzle_pipe[1] = 2;
-		swizzle_pipe[2] = 3;
-		swizzle_pipe[3] = 1;
-		break;
-	case 5:
-		swizzle_pipe[0] = 0;
-		swizzle_pipe[1] = 2;
-		swizzle_pipe[2] = 4;
-		swizzle_pipe[3] = 1;
-		swizzle_pipe[4] = 3;
-		break;
-	case 6:
-		swizzle_pipe[0] = 0;
-		swizzle_pipe[1] = 2;
-		swizzle_pipe[2] = 4;
-		swizzle_pipe[3] = 5;
-		swizzle_pipe[4] = 3;
-		swizzle_pipe[5] = 1;
-		break;
-	case 7:
-		swizzle_pipe[0] = 0;
-		swizzle_pipe[1] = 2;
-		swizzle_pipe[2] = 4;
-		swizzle_pipe[3] = 6;
-		swizzle_pipe[4] = 3;
-		swizzle_pipe[5] = 1;
-		swizzle_pipe[6] = 5;
-		break;
-	case 8:
-		swizzle_pipe[0] = 0;
-		swizzle_pipe[1] = 2;
-		swizzle_pipe[2] = 4;
-		swizzle_pipe[3] = 6;
-		swizzle_pipe[4] = 3;
-		swizzle_pipe[5] = 1;
-		swizzle_pipe[6] = 7;
-		swizzle_pipe[7] = 5;
-		break;
-	}
-
-	cur_backend = 0;
-	for (cur_pipe = 0; cur_pipe < num_tile_pipes; ++cur_pipe) {
-		while (((1 << cur_backend) & enabled_backends_mask) == 0)
-			cur_backend = (cur_backend + 1) % R7XX_MAX_BACKENDS;
-
-		backend_map |= (u32)(((cur_backend & 3) << (swizzle_pipe[cur_pipe] * 2)));
-
-		cur_backend = (cur_backend + 1) % R7XX_MAX_BACKENDS;
-	}
-
-	return backend_map;
-}
-
-static void rv770_gpu_init(struct radeon_device *rdev)
-{
-	int i, j, num_qd_pipes;
-	u32 sx_debug_1;
-	u32 smx_dc_ctl0;
-	u32 num_gs_verts_per_thread;
-	u32 vgt_gs_per_es;
-	u32 gs_prim_buffer_depth = 0;
-	u32 sq_ms_fifo_sizes;
-	u32 sq_config;
-	u32 sq_thread_resource_mgmt;
-	u32 hdp_host_path_cntl;
-	u32 sq_dyn_gpr_size_simd_ab_0;
-	u32 backend_map;
-	u32 gb_tiling_config = 0;
-	u32 cc_rb_backend_disable = 0;
-	u32 cc_gc_shader_pipe_config = 0;
-	u32 mc_arb_ramcfg;
-	u32 db_debug4;
-
-	/* setup chip specs */
-	switch (rdev->family) {
-	case CHIP_RV770:
-		rdev->config.rv770.max_pipes = 4;
-		rdev->config.rv770.max_tile_pipes = 8;
-		rdev->config.rv770.max_simds = 10;
-		rdev->config.rv770.max_backends = 4;
-		rdev->config.rv770.max_gprs = 256;
-		rdev->config.rv770.max_threads = 248;
-		rdev->config.rv770.max_stack_entries = 512;
-		rdev->config.rv770.max_hw_contexts = 8;
-		rdev->config.rv770.max_gs_threads = 16 * 2;
-		rdev->config.rv770.sx_max_export_size = 128;
-		rdev->config.rv770.sx_max_export_pos_size = 16;
-		rdev->config.rv770.sx_max_export_smx_size = 112;
-		rdev->config.rv770.sq_num_cf_insts = 2;
-
-		rdev->config.rv770.sx_num_of_sets = 7;
-		rdev->config.rv770.sc_prim_fifo_size = 0xF9;
-		rdev->config.rv770.sc_hiz_tile_fifo_size = 0x30;
-		rdev->config.rv770.sc_earlyz_tile_fifo_fize = 0x130;
-		break;
-	case CHIP_RV730:
-		rdev->config.rv770.max_pipes = 2;
-		rdev->config.rv770.max_tile_pipes = 4;
-		rdev->config.rv770.max_simds = 8;
-		rdev->config.rv770.max_backends = 2;
-		rdev->config.rv770.max_gprs = 128;
-		rdev->config.rv770.max_threads = 248;
-		rdev->config.rv770.max_stack_entries = 256;
-		rdev->config.rv770.max_hw_contexts = 8;
-		rdev->config.rv770.max_gs_threads = 16 * 2;
-		rdev->config.rv770.sx_max_export_size = 256;
-		rdev->config.rv770.sx_max_export_pos_size = 32;
-		rdev->config.rv770.sx_max_export_smx_size = 224;
-		rdev->config.rv770.sq_num_cf_insts = 2;
-
-		rdev->config.rv770.sx_num_of_sets = 7;
-		rdev->config.rv770.sc_prim_fifo_size = 0xf9;
-		rdev->config.rv770.sc_hiz_tile_fifo_size = 0x30;
-		rdev->config.rv770.sc_earlyz_tile_fifo_fize = 0x130;
-		if (rdev->config.rv770.sx_max_export_pos_size > 16) {
-			rdev->config.rv770.sx_max_export_pos_size -= 16;
-			rdev->config.rv770.sx_max_export_smx_size += 16;
-		}
-		break;
-	case CHIP_RV710:
-		rdev->config.rv770.max_pipes = 2;
-		rdev->config.rv770.max_tile_pipes = 2;
-		rdev->config.rv770.max_simds = 2;
-		rdev->config.rv770.max_backends = 1;
-		rdev->config.rv770.max_gprs = 256;
-		rdev->config.rv770.max_threads = 192;
-		rdev->config.rv770.max_stack_entries = 256;
-		rdev->config.rv770.max_hw_contexts = 4;
-		rdev->config.rv770.max_gs_threads = 8 * 2;
-		rdev->config.rv770.sx_max_export_size = 128;
-		rdev->config.rv770.sx_max_export_pos_size = 16;
-		rdev->config.rv770.sx_max_export_smx_size = 112;
-		rdev->config.rv770.sq_num_cf_insts = 1;
-
-		rdev->config.rv770.sx_num_of_sets = 7;
-		rdev->config.rv770.sc_prim_fifo_size = 0x40;
-		rdev->config.rv770.sc_hiz_tile_fifo_size = 0x30;
-		rdev->config.rv770.sc_earlyz_tile_fifo_fize = 0x130;
-		break;
-	case CHIP_RV740:
-		rdev->config.rv770.max_pipes = 4;
-		rdev->config.rv770.max_tile_pipes = 4;
-		rdev->config.rv770.max_simds = 8;
-		rdev->config.rv770.max_backends = 4;
-		rdev->config.rv770.max_gprs = 256;
-		rdev->config.rv770.max_threads = 248;
-		rdev->config.rv770.max_stack_entries = 512;
-		rdev->config.rv770.max_hw_contexts = 8;
-		rdev->config.rv770.max_gs_threads = 16 * 2;
-		rdev->config.rv770.sx_max_export_size = 256;
-		rdev->config.rv770.sx_max_export_pos_size = 32;
-		rdev->config.rv770.sx_max_export_smx_size = 224;
-		rdev->config.rv770.sq_num_cf_insts = 2;
-
-		rdev->config.rv770.sx_num_of_sets = 7;
-		rdev->config.rv770.sc_prim_fifo_size = 0x100;
-		rdev->config.rv770.sc_hiz_tile_fifo_size = 0x30;
-		rdev->config.rv770.sc_earlyz_tile_fifo_fize = 0x130;
-
-		if (rdev->config.rv770.sx_max_export_pos_size > 16) {
-			rdev->config.rv770.sx_max_export_pos_size -= 16;
-			rdev->config.rv770.sx_max_export_smx_size += 16;
-		}
-		break;
-	default:
-		break;
-	}
-
-	/* Initialize HDP */
-	j = 0;
-	for (i = 0; i < 32; i++) {
-		WREG32((0x2c14 + j), 0x00000000);
-		WREG32((0x2c18 + j), 0x00000000);
-		WREG32((0x2c1c + j), 0x00000000);
-		WREG32((0x2c20 + j), 0x00000000);
-		WREG32((0x2c24 + j), 0x00000000);
-		j += 0x18;
-	}
-
-	WREG32(GRBM_CNTL, GRBM_READ_TIMEOUT(0xff));
-
-	/* setup tiling, simd, pipe config */
-	mc_arb_ramcfg = RREG32(MC_ARB_RAMCFG);
-
-	switch (rdev->config.rv770.max_tile_pipes) {
-	case 1:
-		gb_tiling_config |= PIPE_TILING(0);
-		break;
-	case 2:
-		gb_tiling_config |= PIPE_TILING(1);
-		break;
-	case 4:
-		gb_tiling_config |= PIPE_TILING(2);
-		break;
-	case 8:
-		gb_tiling_config |= PIPE_TILING(3);
-		break;
-	default:
-		break;
-	}
-
-	if (rdev->family == CHIP_RV770)
-		gb_tiling_config |= BANK_TILING(1);
-	else
-		gb_tiling_config |= BANK_TILING((mc_arb_ramcfg & NOOFBANK_SHIFT) >> NOOFBANK_MASK);
-
-	gb_tiling_config |= GROUP_SIZE(0);
-
-	if (((mc_arb_ramcfg & NOOFROWS_MASK) & NOOFROWS_SHIFT) > 3) {
-		gb_tiling_config |= ROW_TILING(3);
-		gb_tiling_config |= SAMPLE_SPLIT(3);
-	} else {
-		gb_tiling_config |=
-			ROW_TILING(((mc_arb_ramcfg & NOOFROWS_MASK) >> NOOFROWS_SHIFT));
-		gb_tiling_config |=
-			SAMPLE_SPLIT(((mc_arb_ramcfg & NOOFROWS_MASK) >> NOOFROWS_SHIFT));
-	}
-
-	gb_tiling_config |= BANK_SWAPS(1);
-
-	backend_map = r700_get_tile_pipe_to_backend_map(rdev->config.rv770.max_tile_pipes,
-							rdev->config.rv770.max_backends,
-							(0xff << rdev->config.rv770.max_backends) & 0xff);
-	gb_tiling_config |= BACKEND_MAP(backend_map);
-
-	cc_gc_shader_pipe_config =
-		INACTIVE_QD_PIPES((R7XX_MAX_PIPES_MASK << rdev->config.rv770.max_pipes) & R7XX_MAX_PIPES_MASK);
-	cc_gc_shader_pipe_config |=
-		INACTIVE_SIMDS((R7XX_MAX_SIMDS_MASK << rdev->config.rv770.max_simds) & R7XX_MAX_SIMDS_MASK);
-
-	cc_rb_backend_disable =
-		BACKEND_DISABLE((R7XX_MAX_BACKENDS_MASK << rdev->config.rv770.max_backends) & R7XX_MAX_BACKENDS_MASK);
-
-	WREG32(GB_TILING_CONFIG, gb_tiling_config);
-	WREG32(DCP_TILING_CONFIG, (gb_tiling_config & 0xffff));
-	WREG32(HDP_TILING_CONFIG, (gb_tiling_config & 0xffff));
-
-	WREG32(CC_RB_BACKEND_DISABLE,      cc_rb_backend_disable);
-	WREG32(CC_GC_SHADER_PIPE_CONFIG,   cc_gc_shader_pipe_config);
-	WREG32(GC_USER_SHADER_PIPE_CONFIG, cc_gc_shader_pipe_config);
-
-	WREG32(CC_SYS_RB_BACKEND_DISABLE, cc_rb_backend_disable);
-	WREG32(CGTS_SYS_TCC_DISABLE, 0);
-	WREG32(CGTS_TCC_DISABLE, 0);
-	WREG32(CGTS_USER_SYS_TCC_DISABLE, 0);
-	WREG32(CGTS_USER_TCC_DISABLE, 0);
-
-	num_qd_pipes =
-		R7XX_MAX_BACKENDS - r600_count_pipe_bits(cc_gc_shader_pipe_config & INACTIVE_QD_PIPES_MASK);
-	WREG32(VGT_OUT_DEALLOC_CNTL, (num_qd_pipes * 4) & DEALLOC_DIST_MASK);
-	WREG32(VGT_VERTEX_REUSE_BLOCK_CNTL, ((num_qd_pipes * 4) - 2) & VTX_REUSE_DEPTH_MASK);
-
-	/* set HW defaults for 3D engine */
-	WREG32(CP_QUEUE_THRESHOLDS, (ROQ_IB1_START(0x16) |
-						ROQ_IB2_START(0x2b)));
-
-	WREG32(CP_MEQ_THRESHOLDS, STQ_SPLIT(0x30));
-
-	WREG32(TA_CNTL_AUX, (DISABLE_CUBE_ANISO |
-					SYNC_GRADIENT |
-					SYNC_WALKER |
-					SYNC_ALIGNER));
-
-	sx_debug_1 = RREG32(SX_DEBUG_1);
-	sx_debug_1 |= ENABLE_NEW_SMX_ADDRESS;
-	WREG32(SX_DEBUG_1, sx_debug_1);
-
-	smx_dc_ctl0 = RREG32(SMX_DC_CTL0);
-	smx_dc_ctl0 &= ~CACHE_DEPTH(0x1ff);
-	smx_dc_ctl0 |= CACHE_DEPTH((rdev->config.rv770.sx_num_of_sets * 64) - 1);
-	WREG32(SMX_DC_CTL0, smx_dc_ctl0);
-
-	WREG32(SMX_EVENT_CTL, (ES_FLUSH_CTL(4) |
-					  GS_FLUSH_CTL(4) |
-					  ACK_FLUSH_CTL(3) |
-					  SYNC_FLUSH_CTL));
-
-	if (rdev->family == CHIP_RV770)
-		WREG32(DB_DEBUG3, DB_CLK_OFF_DELAY(0x1f));
-	else {
-		db_debug4 = RREG32(DB_DEBUG4);
-		db_debug4 |= DISABLE_TILE_COVERED_FOR_PS_ITER;
-		WREG32(DB_DEBUG4, db_debug4);
-	}
-
-	WREG32(SX_EXPORT_BUFFER_SIZES, (COLOR_BUFFER_SIZE((rdev->config.rv770.sx_max_export_size / 4) - 1) |
-						   POSITION_BUFFER_SIZE((rdev->config.rv770.sx_max_export_pos_size / 4) - 1) |
-						   SMX_BUFFER_SIZE((rdev->config.rv770.sx_max_export_smx_size / 4) - 1)));
-
-	WREG32(PA_SC_FIFO_SIZE, (SC_PRIM_FIFO_SIZE(rdev->config.rv770.sc_prim_fifo_size) |
-						 SC_HIZ_TILE_FIFO_SIZE(rdev->config.rv770.sc_hiz_tile_fifo_size) |
-						 SC_EARLYZ_TILE_FIFO_SIZE(rdev->config.rv770.sc_earlyz_tile_fifo_fize)));
-
-	WREG32(PA_SC_MULTI_CHIP_CNTL, 0);
-
-	WREG32(VGT_NUM_INSTANCES, 1);
-
-	WREG32(SPI_CONFIG_CNTL, GPR_WRITE_PRIORITY(0));
-
-	WREG32(SPI_CONFIG_CNTL_1, VTX_DONE_DELAY(4));
-
-	WREG32(CP_PERFMON_CNTL, 0);
-
-	sq_ms_fifo_sizes = (CACHE_FIFO_SIZE(16 * rdev->config.rv770.sq_num_cf_insts) |
-			    DONE_FIFO_HIWATER(0xe0) |
-			    ALU_UPDATE_FIFO_HIWATER(0x8));
-	switch (rdev->family) {
-	case CHIP_RV770:
-		sq_ms_fifo_sizes |= FETCH_FIFO_HIWATER(0x1);
-		break;
-	case CHIP_RV730:
-	case CHIP_RV710:
-	case CHIP_RV740:
-	default:
-		sq_ms_fifo_sizes |= FETCH_FIFO_HIWATER(0x4);
-		break;
-	}
-	WREG32(SQ_MS_FIFO_SIZES, sq_ms_fifo_sizes);
-
-	/* SQ_CONFIG, SQ_GPR_RESOURCE_MGMT, SQ_THREAD_RESOURCE_MGMT, SQ_STACK_RESOURCE_MGMT
-	 * should be adjusted as needed by the 2D/3D drivers.  This just sets default values
-	 */
-	sq_config = RREG32(SQ_CONFIG);
-	sq_config &= ~(PS_PRIO(3) |
-		       VS_PRIO(3) |
-		       GS_PRIO(3) |
-		       ES_PRIO(3));
-	sq_config |= (DX9_CONSTS |
-		      VC_ENABLE |
-		      EXPORT_SRC_C |
-		      PS_PRIO(0) |
-		      VS_PRIO(1) |
-		      GS_PRIO(2) |
-		      ES_PRIO(3));
-	if (rdev->family == CHIP_RV710)
-		/* no vertex cache */
-		sq_config &= ~VC_ENABLE;
-
-	WREG32(SQ_CONFIG, sq_config);
-
-	WREG32(SQ_GPR_RESOURCE_MGMT_1,  (NUM_PS_GPRS((rdev->config.rv770.max_gprs * 24)/64) |
-					 NUM_VS_GPRS((rdev->config.rv770.max_gprs * 24)/64) |
-					 NUM_CLAUSE_TEMP_GPRS(((rdev->config.rv770.max_gprs * 24)/64)/2)));
-
-	WREG32(SQ_GPR_RESOURCE_MGMT_2,  (NUM_GS_GPRS((rdev->config.rv770.max_gprs * 7)/64) |
-					 NUM_ES_GPRS((rdev->config.rv770.max_gprs * 7)/64)));
-
-	sq_thread_resource_mgmt = (NUM_PS_THREADS((rdev->config.rv770.max_threads * 4)/8) |
-				   NUM_VS_THREADS((rdev->config.rv770.max_threads * 2)/8) |
-				   NUM_ES_THREADS((rdev->config.rv770.max_threads * 1)/8));
-	if (((rdev->config.rv770.max_threads * 1) / 8) > rdev->config.rv770.max_gs_threads)
-		sq_thread_resource_mgmt |= NUM_GS_THREADS(rdev->config.rv770.max_gs_threads);
-	else
-		sq_thread_resource_mgmt |= NUM_GS_THREADS((rdev->config.rv770.max_gs_threads * 1)/8);
-	WREG32(SQ_THREAD_RESOURCE_MGMT, sq_thread_resource_mgmt);
-
-	WREG32(SQ_STACK_RESOURCE_MGMT_1, (NUM_PS_STACK_ENTRIES((rdev->config.rv770.max_stack_entries * 1)/4) |
-						     NUM_VS_STACK_ENTRIES((rdev->config.rv770.max_stack_entries * 1)/4)));
-
-	WREG32(SQ_STACK_RESOURCE_MGMT_2, (NUM_GS_STACK_ENTRIES((rdev->config.rv770.max_stack_entries * 1)/4) |
-						     NUM_ES_STACK_ENTRIES((rdev->config.rv770.max_stack_entries * 1)/4)));
-
-	sq_dyn_gpr_size_simd_ab_0 = (SIMDA_RING0((rdev->config.rv770.max_gprs * 38)/64) |
-				     SIMDA_RING1((rdev->config.rv770.max_gprs * 38)/64) |
-				     SIMDB_RING0((rdev->config.rv770.max_gprs * 38)/64) |
-				     SIMDB_RING1((rdev->config.rv770.max_gprs * 38)/64));
-
-	WREG32(SQ_DYN_GPR_SIZE_SIMD_AB_0, sq_dyn_gpr_size_simd_ab_0);
-	WREG32(SQ_DYN_GPR_SIZE_SIMD_AB_1, sq_dyn_gpr_size_simd_ab_0);
-	WREG32(SQ_DYN_GPR_SIZE_SIMD_AB_2, sq_dyn_gpr_size_simd_ab_0);
-	WREG32(SQ_DYN_GPR_SIZE_SIMD_AB_3, sq_dyn_gpr_size_simd_ab_0);
-	WREG32(SQ_DYN_GPR_SIZE_SIMD_AB_4, sq_dyn_gpr_size_simd_ab_0);
-	WREG32(SQ_DYN_GPR_SIZE_SIMD_AB_5, sq_dyn_gpr_size_simd_ab_0);
-	WREG32(SQ_DYN_GPR_SIZE_SIMD_AB_6, sq_dyn_gpr_size_simd_ab_0);
-	WREG32(SQ_DYN_GPR_SIZE_SIMD_AB_7, sq_dyn_gpr_size_simd_ab_0);
-
-	WREG32(PA_SC_FORCE_EOV_MAX_CNTS, (FORCE_EOV_MAX_CLK_CNT(4095) |
-					  FORCE_EOV_MAX_REZ_CNT(255)));
-
-	if (rdev->family == CHIP_RV710)
-		WREG32(VGT_CACHE_INVALIDATION, (CACHE_INVALIDATION(TC_ONLY) |
-						AUTO_INVLD_EN(ES_AND_GS_AUTO)));
-	else
-		WREG32(VGT_CACHE_INVALIDATION, (CACHE_INVALIDATION(VC_AND_TC) |
-						AUTO_INVLD_EN(ES_AND_GS_AUTO)));
-
-	switch (rdev->family) {
-	case CHIP_RV770:
-	case CHIP_RV730:
-	case CHIP_RV740:
-		gs_prim_buffer_depth = 384;
-		break;
-	case CHIP_RV710:
-		gs_prim_buffer_depth = 128;
-		break;
-	default:
-		break;
-	}
-
-	num_gs_verts_per_thread = rdev->config.rv770.max_pipes * 16;
-	vgt_gs_per_es = gs_prim_buffer_depth + num_gs_verts_per_thread;
-	/* Max value for this is 256 */
-	if (vgt_gs_per_es > 256)
-		vgt_gs_per_es = 256;
-
-	WREG32(VGT_ES_PER_GS, 128);
-	WREG32(VGT_GS_PER_ES, vgt_gs_per_es);
-	WREG32(VGT_GS_PER_VS, 2);
-
-	/* more default values. 2D/3D driver should adjust as needed */
-	WREG32(VGT_GS_VERTEX_REUSE, 16);
-	WREG32(PA_SC_LINE_STIPPLE_STATE, 0);
-	WREG32(VGT_STRMOUT_EN, 0);
-	WREG32(SX_MISC, 0);
-	WREG32(PA_SC_MODE_CNTL, 0);
-	WREG32(PA_SC_EDGERULE, 0xaaaaaaaa);
-	WREG32(PA_SC_AA_CONFIG, 0);
-	WREG32(PA_SC_CLIPRECT_RULE, 0xffff);
-	WREG32(PA_SC_LINE_STIPPLE, 0);
-	WREG32(SPI_INPUT_Z, 0);
-	WREG32(SPI_PS_IN_CONTROL_0, NUM_INTERP(2));
-	WREG32(CB_COLOR7_FRAG, 0);
-
-	/* clear render buffer base addresses */
-	WREG32(CB_COLOR0_BASE, 0);
-	WREG32(CB_COLOR1_BASE, 0);
-	WREG32(CB_COLOR2_BASE, 0);
-	WREG32(CB_COLOR3_BASE, 0);
-	WREG32(CB_COLOR4_BASE, 0);
-	WREG32(CB_COLOR5_BASE, 0);
-	WREG32(CB_COLOR6_BASE, 0);
-	WREG32(CB_COLOR7_BASE, 0);
-
-	WREG32(TCP_CNTL, 0);
-
-	hdp_host_path_cntl = RREG32(HDP_HOST_PATH_CNTL);
-	WREG32(HDP_HOST_PATH_CNTL, hdp_host_path_cntl);
-
-	WREG32(PA_SC_MULTI_CHIP_CNTL, 0);
-
-	WREG32(PA_CL_ENHANCE, (CLIP_VTX_REORDER_ENA |
-					  NUM_CLIP_SEQ(3)));
-
-}
-
-int rv770_mc_init(struct radeon_device *rdev)
-{
-	fixed20_12 a;
-	u32 tmp;
-	int r;
-
->>>>>>> ad1cd745
 	/* Get VRAM informations */
 	/* FIXME: Don't know how to determine vram width, need to check
 	 * vram_width usage
@@ -1350,8 +801,6 @@
 	/* Setup GPU memory space */
 	rdev->mc.mc_vram_size = RREG32(CONFIG_MEMSIZE);
 	rdev->mc.real_vram_size = RREG32(CONFIG_MEMSIZE);
-<<<<<<< HEAD
-=======
 
 	if (rdev->mc.mc_vram_size > rdev->mc.aper_size)
 		rdev->mc.mc_vram_size = rdev->mc.aper_size;
@@ -1359,7 +808,6 @@
 	if (rdev->mc.real_vram_size > rdev->mc.aper_size)
 		rdev->mc.real_vram_size = rdev->mc.aper_size;
 
->>>>>>> ad1cd745
 	if (rdev->flags & RADEON_IS_AGP) {
 		r = radeon_agp_init(rdev);
 		if (r)
