/*
 * Copyright 2004-2007 Freescale Semiconductor, Inc. All Rights Reserved.
 * Copyright 2008 Sascha Hauer, kernel@pengutronix.de
 *
 * This program is free software; you can redistribute it and/or
 * modify it under the terms of the GNU General Public License
 * as published by the Free Software Foundation; either version 2
 * of the License, or (at your option) any later version.
 * This program is distributed in the hope that it will be useful,
 * but WITHOUT ANY WARRANTY; without even the implied warranty of
 * MERCHANTABILITY or FITNESS FOR A PARTICULAR PURPOSE.  See the
 * GNU General Public License for more details.
 *
 * You should have received a copy of the GNU General Public License
 * along with this program; if not, write to the Free Software
 * Foundation, Inc., 51 Franklin Street, Fifth Floor, Boston,
 * MA 02110-1301, USA.
 */

#ifndef __ASM_ARCH_NAND_H
#define __ASM_ARCH_NAND_H

#include <linux/mtd/partitions.h>

struct mxc_nand_platform_data {
<<<<<<< HEAD
	int width;	/* data bus width in bytes */
	int hw_ecc:1;	/* 0 if supress hardware ECC */
	int flash_bbt:1; /* set to 1 to use a flash based bbt */
	struct mtd_partition *parts;	/* partition table */
	int nr_parts;			/* size of parts */
=======
	unsigned int width;	/* data bus width in bytes */
	unsigned int hw_ecc:1;	/* 0 if supress hardware ECC */
	unsigned int flash_bbt:1; /* set to 1 to use a flash based bbt */
>>>>>>> 5109a459
};
#endif /* __ASM_ARCH_NAND_H */<|MERGE_RESOLUTION|>--- conflicted
+++ resolved
@@ -23,16 +23,10 @@
 #include <linux/mtd/partitions.h>
 
 struct mxc_nand_platform_data {
-<<<<<<< HEAD
-	int width;	/* data bus width in bytes */
-	int hw_ecc:1;	/* 0 if supress hardware ECC */
-	int flash_bbt:1; /* set to 1 to use a flash based bbt */
-	struct mtd_partition *parts;	/* partition table */
-	int nr_parts;			/* size of parts */
-=======
 	unsigned int width;	/* data bus width in bytes */
 	unsigned int hw_ecc:1;	/* 0 if supress hardware ECC */
 	unsigned int flash_bbt:1; /* set to 1 to use a flash based bbt */
->>>>>>> 5109a459
+	struct mtd_partition *parts;	/* partition table */
+	int nr_parts;			/* size of parts */
 };
 #endif /* __ASM_ARCH_NAND_H */