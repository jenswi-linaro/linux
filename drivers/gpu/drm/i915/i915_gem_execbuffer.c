--- conflicted
+++ resolved
@@ -1124,15 +1124,12 @@
 		goto pre_mutex_err;
 	}
 
-<<<<<<< HEAD
-=======
 	ret = i915_gem_validate_context(dev, file, ctx_id);
 	if (ret) {
 		mutex_unlock(&dev->struct_mutex);
 		goto pre_mutex_err;
 	}
 
->>>>>>> ab57fff1
 	eb = eb_create(args);
 	if (eb == NULL) {
 		mutex_unlock(&dev->struct_mutex);
