/*
 *	linux/arch/alpha/kernel/sys_sable.c
 *
 *	Copyright (C) 1995 David A Rusling
 *	Copyright (C) 1996 Jay A Estabrook
 *	Copyright (C) 1998, 1999 Richard Henderson
 *
 * Code supporting the Sable, Sable-Gamma, and Lynx systems.
 */

#include <linux/kernel.h>
#include <linux/types.h>
#include <linux/mm.h>
#include <linux/sched.h>
#include <linux/pci.h>
#include <linux/init.h>

#include <asm/ptrace.h>
#include <asm/system.h>
#include <asm/dma.h>
#include <asm/irq.h>
#include <asm/mmu_context.h>
#include <asm/io.h>
#include <asm/pgtable.h>
#include <asm/core_t2.h>
#include <asm/tlbflush.h>

#include "proto.h"
#include "irq_impl.h"
#include "pci_impl.h"
#include "machvec_impl.h"

DEFINE_SPINLOCK(sable_lynx_irq_lock);

typedef struct irq_swizzle_struct
{
	char irq_to_mask[64];
	char mask_to_irq[64];

	/* Note mask bit is true for DISABLED irqs.  */
	unsigned long shadow_mask;

	void (*update_irq_hw)(unsigned long bit, unsigned long mask);
	void (*ack_irq_hw)(unsigned long bit);

} irq_swizzle_t;

static irq_swizzle_t *sable_lynx_irq_swizzle;

static void sable_lynx_init_irq(int nr_of_irqs);

#if defined(CONFIG_ALPHA_GENERIC) || defined(CONFIG_ALPHA_SABLE)

/***********************************************************************/
/*
 *   For SABLE, which is really baroque, we manage 40 IRQ's, but the
 *   hardware really only supports 24, not via normal ISA PIC,
 *   but cascaded custom 8259's, etc.
 *	 0-7  (char at 536)
 *	 8-15 (char at 53a)
 *	16-23 (char at 53c)
 *
 * Summary Registers (536/53a/53c):
 *
 * Bit      Meaning               Kernel IRQ
 *------------------------------------------
 * 0        PCI slot 0			34
 * 1        NCR810 (builtin)		33
 * 2        TULIP (builtin)		32
 * 3        mouse			12
 * 4        PCI slot 1			35
 * 5        PCI slot 2			36
 * 6        keyboard			1
 * 7        floppy			6
 * 8        COM2			3
 * 9        parallel port		7
 *10        EISA irq 3			-
 *11        EISA irq 4			-
 *12        EISA irq 5			5
 *13        EISA irq 6			-
 *14        EISA irq 7			-
 *15        COM1			4
 *16        EISA irq 9			9
 *17        EISA irq 10			10
 *18        EISA irq 11			11
 *19        EISA irq 12			-
 *20        EISA irq 13			-
 *21        EISA irq 14			14
 *22        NC				15
 *23        IIC				-
 */

static void
sable_update_irq_hw(unsigned long bit, unsigned long mask)
{
	int port = 0x537;

	if (bit >= 16) {
		port = 0x53d;
		mask >>= 16;
	} else if (bit >= 8) {
		port = 0x53b;
		mask >>= 8;
	}

	outb(mask, port);
}

static void
sable_ack_irq_hw(unsigned long bit)
{
	int port, val1, val2;

	if (bit >= 16) {
		port = 0x53c;
		val1 = 0xE0 | (bit - 16);
		val2 = 0xE0 | 4;
	} else if (bit >= 8) {
		port = 0x53a;
		val1 = 0xE0 | (bit - 8);
		val2 = 0xE0 | 3;
	} else {
		port = 0x536;
		val1 = 0xE0 | (bit - 0);
		val2 = 0xE0 | 1;
	}

	outb(val1, port);	/* ack the slave */
	outb(val2, 0x534);	/* ack the master */
}

static irq_swizzle_t sable_irq_swizzle = {
	{
		-1,  6, -1,  8, 15, 12,  7,  9,	/* pseudo PIC  0-7  */
		-1, 16, 17, 18,  3, -1, 21, 22,	/* pseudo PIC  8-15 */
		-1, -1, -1, -1, -1, -1, -1, -1,	/* pseudo EISA 0-7  */
		-1, -1, -1, -1, -1, -1, -1, -1,	/* pseudo EISA 8-15  */
		 2,  1,  0,  4,  5, -1, -1, -1,	/* pseudo PCI */
		-1, -1, -1, -1, -1, -1, -1, -1,	/*  */
		-1, -1, -1, -1, -1, -1, -1, -1,	/*  */
		-1, -1, -1, -1, -1, -1, -1, -1 	/*  */
	},
	{
		34, 33, 32, 12, 35, 36,  1,  6,	/* mask 0-7  */
		 3,  7, -1, -1,  5, -1, -1,  4,	/* mask 8-15  */
		 9, 10, 11, -1, -1, 14, 15, -1,	/* mask 16-23  */
		-1, -1, -1, -1, -1, -1, -1, -1,	/*  */
		-1, -1, -1, -1, -1, -1, -1, -1,	/*  */
		-1, -1, -1, -1, -1, -1, -1, -1,	/*  */
		-1, -1, -1, -1, -1, -1, -1, -1,	/*  */
		-1, -1, -1, -1, -1, -1, -1, -1	/*  */
	},
	-1,
	sable_update_irq_hw,
	sable_ack_irq_hw
};

static void __init
sable_init_irq(void)
{
	outb(-1, 0x537);	/* slave 0 */
	outb(-1, 0x53b);	/* slave 1 */
	outb(-1, 0x53d);	/* slave 2 */
	outb(0x44, 0x535);	/* enable cascades in master */

	sable_lynx_irq_swizzle = &sable_irq_swizzle;
	sable_lynx_init_irq(40);
}

/*
 * PCI Fixup configuration for ALPHA SABLE (2100).
 *
 * The device to slot mapping looks like:
 *
 * Slot     Device
 *  0       TULIP
 *  1       SCSI
 *  2       PCI-EISA bridge
 *  3       none
 *  4       none
 *  5       none
 *  6       PCI on board slot 0
 *  7       PCI on board slot 1
 *  8       PCI on board slot 2
 *   
 *
 * This two layered interrupt approach means that we allocate IRQ 16 and 
 * above for PCI interrupts.  The IRQ relates to which bit the interrupt
 * comes in on.  This makes interrupt processing much easier.
 */
/*
 * NOTE: the IRQ assignments below are arbitrary, but need to be consistent
 * with the values in the irq swizzling tables above.
 */

static int __init
sable_map_irq(struct pci_dev *dev, u8 slot, u8 pin)
{
	static char irq_tab[9][5] __initdata = {
		/*INT    INTA   INTB   INTC   INTD */
		{ 32+0,  32+0,  32+0,  32+0,  32+0},  /* IdSel 0,  TULIP  */
		{ 32+1,  32+1,  32+1,  32+1,  32+1},  /* IdSel 1,  SCSI   */
		{   -1,    -1,    -1,    -1,    -1},  /* IdSel 2,  SIO   */
		{   -1,    -1,    -1,    -1,    -1},  /* IdSel 3,  none   */
		{   -1,    -1,    -1,    -1,    -1},  /* IdSel 4,  none   */
		{   -1,    -1,    -1,    -1,    -1},  /* IdSel 5,  none   */
		{ 32+2,  32+2,  32+2,  32+2,  32+2},  /* IdSel 6,  slot 0 */
		{ 32+3,  32+3,  32+3,  32+3,  32+3},  /* IdSel 7,  slot 1 */
		{ 32+4,  32+4,  32+4,  32+4,  32+4}   /* IdSel 8,  slot 2 */
	};
	long min_idsel = 0, max_idsel = 8, irqs_per_slot = 5;
	return COMMON_TABLE_LOOKUP;
}
#endif /* defined(CONFIG_ALPHA_GENERIC) || defined(CONFIG_ALPHA_SABLE) */

#if defined(CONFIG_ALPHA_GENERIC) || defined(CONFIG_ALPHA_LYNX)

/***********************************************************************/
/* LYNX hardware specifics
 */
/*
 *   For LYNX, which is also baroque, we manage 64 IRQs, via a custom IC.
 *
 * Bit      Meaning               Kernel IRQ
 *------------------------------------------
 * 0        
 * 1        
 * 2        
 * 3        mouse			12
 * 4        
 * 5        
 * 6        keyboard			1
 * 7        floppy			6
 * 8        COM2			3
 * 9        parallel port		7
 *10        EISA irq 3			-
 *11        EISA irq 4			-
 *12        EISA irq 5			5
 *13        EISA irq 6			-
 *14        EISA irq 7			-
 *15        COM1			4
 *16        EISA irq 9			9
 *17        EISA irq 10			10
 *18        EISA irq 11			11
 *19        EISA irq 12			-
 *20        
 *21        EISA irq 14			14
 *22        EISA irq 15			15
 *23        IIC				-
 *24        VGA (builtin)               -
 *25
 *26
 *27
 *28        NCR810 (builtin)		28
 *29
 *30
 *31
 *32        PCI 0 slot 4 A primary bus  32
 *33        PCI 0 slot 4 B primary bus  33
 *34        PCI 0 slot 4 C primary bus  34
 *35        PCI 0 slot 4 D primary bus
 *36        PCI 0 slot 5 A primary bus
 *37        PCI 0 slot 5 B primary bus
 *38        PCI 0 slot 5 C primary bus
 *39        PCI 0 slot 5 D primary bus
 *40        PCI 0 slot 6 A primary bus
 *41        PCI 0 slot 6 B primary bus
 *42        PCI 0 slot 6 C primary bus
 *43        PCI 0 slot 6 D primary bus
 *44        PCI 0 slot 7 A primary bus
 *45        PCI 0 slot 7 B primary bus
 *46        PCI 0 slot 7 C primary bus
 *47        PCI 0 slot 7 D primary bus
 *48        PCI 0 slot 0 A secondary bus
 *49        PCI 0 slot 0 B secondary bus
 *50        PCI 0 slot 0 C secondary bus
 *51        PCI 0 slot 0 D secondary bus
 *52        PCI 0 slot 1 A secondary bus
 *53        PCI 0 slot 1 B secondary bus
 *54        PCI 0 slot 1 C secondary bus
 *55        PCI 0 slot 1 D secondary bus
 *56        PCI 0 slot 2 A secondary bus
 *57        PCI 0 slot 2 B secondary bus
 *58        PCI 0 slot 2 C secondary bus
 *59        PCI 0 slot 2 D secondary bus
 *60        PCI 0 slot 3 A secondary bus
 *61        PCI 0 slot 3 B secondary bus
 *62        PCI 0 slot 3 C secondary bus
 *63        PCI 0 slot 3 D secondary bus
 */

static void
lynx_update_irq_hw(unsigned long bit, unsigned long mask)
{
	/*
	 * Write the AIR register on the T3/T4 with the
	 * address of the IC mask register (offset 0x40)
	 */
	*(vulp)T2_AIR = 0x40;
	mb();
	*(vulp)T2_AIR; /* re-read to force write */
	mb();
	*(vulp)T2_DIR = mask;    
	mb();
	mb();
}

static void
lynx_ack_irq_hw(unsigned long bit)
{
	*(vulp)T2_VAR = (u_long) bit;
	mb();
	mb();
}

static irq_swizzle_t lynx_irq_swizzle = {
	{ /* irq_to_mask */
		-1,  6, -1,  8, 15, 12,  7,  9,	/* pseudo PIC  0-7  */
		-1, 16, 17, 18,  3, -1, 21, 22,	/* pseudo PIC  8-15 */
		-1, -1, -1, -1, -1, -1, -1, -1,	/* pseudo */
		-1, -1, -1, -1, 28, -1, -1, -1,	/* pseudo */
		32, 33, 34, 35, 36, 37, 38, 39,	/* mask 32-39 */
		40, 41, 42, 43, 44, 45, 46, 47,	/* mask 40-47 */
		48, 49, 50, 51, 52, 53, 54, 55,	/* mask 48-55 */
		56, 57, 58, 59, 60, 61, 62, 63	/* mask 56-63 */
	},
	{ /* mask_to_irq */
		-1, -1, -1, 12, -1, -1,  1,  6,	/* mask 0-7   */
		 3,  7, -1, -1,  5, -1, -1,  4,	/* mask 8-15  */
		 9, 10, 11, -1, -1, 14, 15, -1,	/* mask 16-23 */
		-1, -1, -1, -1, 28, -1, -1, -1,	/* mask 24-31 */
		32, 33, 34, 35, 36, 37, 38, 39,	/* mask 32-39 */
		40, 41, 42, 43, 44, 45, 46, 47,	/* mask 40-47 */
		48, 49, 50, 51, 52, 53, 54, 55,	/* mask 48-55 */
		56, 57, 58, 59, 60, 61, 62, 63	/* mask 56-63 */
	},
	-1,
	lynx_update_irq_hw,
	lynx_ack_irq_hw
};

static void __init
lynx_init_irq(void)
{
	sable_lynx_irq_swizzle = &lynx_irq_swizzle;
	sable_lynx_init_irq(64);
}

/*
 * PCI Fixup configuration for ALPHA LYNX (2100A)
 *
 * The device to slot mapping looks like:
 *
 * Slot     Device
 *  0       none
 *  1       none
 *  2       PCI-EISA bridge
 *  3       PCI-PCI bridge
 *  4       NCR 810 (Demi-Lynx only)
 *  5       none
 *  6       PCI on board slot 4
 *  7       PCI on board slot 5
 *  8       PCI on board slot 6
 *  9       PCI on board slot 7
 *
 * And behind the PPB we have:
 *
 * 11       PCI on board slot 0
 * 12       PCI on board slot 1
 * 13       PCI on board slot 2
 * 14       PCI on board slot 3
 */
/*
 * NOTE: the IRQ assignments below are arbitrary, but need to be consistent
 * with the values in the irq swizzling tables above.
 */

static int __init
lynx_map_irq(struct pci_dev *dev, u8 slot, u8 pin)
{
	static char irq_tab[19][5] __initdata = {
		/*INT    INTA   INTB   INTC   INTD */
		{   -1,    -1,    -1,    -1,    -1},  /* IdSel 13,  PCEB   */
		{   -1,    -1,    -1,    -1,    -1},  /* IdSel 14,  PPB    */
		{   28,    28,    28,    28,    28},  /* IdSel 15,  NCR demi */
		{   -1,    -1,    -1,    -1,    -1},  /* IdSel 16,  none   */
		{   32,    32,    33,    34,    35},  /* IdSel 17,  slot 4 */
		{   36,    36,    37,    38,    39},  /* IdSel 18,  slot 5 */
		{   40,    40,    41,    42,    43},  /* IdSel 19,  slot 6 */
		{   44,    44,    45,    46,    47},  /* IdSel 20,  slot 7 */
		{   -1,    -1,    -1,    -1,    -1},  /* IdSel 22,  none   */
		/* The following are actually behind the PPB. */
		{   -1,    -1,    -1,    -1,    -1},  /* IdSel 16   none */
		{   28,    28,    28,    28,    28},  /* IdSel 17   NCR lynx */
		{   -1,    -1,    -1,    -1,    -1},  /* IdSel 18   none */
		{   -1,    -1,    -1,    -1,    -1},  /* IdSel 19   none */
		{   -1,    -1,    -1,    -1,    -1},  /* IdSel 20   none */
		{   -1,    -1,    -1,    -1,    -1},  /* IdSel 21   none */
		{   48,    48,    49,    50,    51},  /* IdSel 22   slot 0 */
		{   52,    52,    53,    54,    55},  /* IdSel 23   slot 1 */
		{   56,    56,    57,    58,    59},  /* IdSel 24   slot 2 */
		{   60,    60,    61,    62,    63}   /* IdSel 25   slot 3 */
	};
	const long min_idsel = 2, max_idsel = 20, irqs_per_slot = 5;
	return COMMON_TABLE_LOOKUP;
}

static u8 __init
lynx_swizzle(struct pci_dev *dev, u8 *pinp)
{
	int slot, pin = *pinp;

	if (dev->bus->number == 0) {
		slot = PCI_SLOT(dev->devfn);
	}
	/* Check for the built-in bridge */
	else if (PCI_SLOT(dev->bus->self->devfn) == 3) {
		slot = PCI_SLOT(dev->devfn) + 11;
	}
	else
	{
		/* Must be a card-based bridge.  */
		do {
			if (PCI_SLOT(dev->bus->self->devfn) == 3) {
				slot = PCI_SLOT(dev->devfn) + 11;
				break;
			}
			pin = pci_swizzle_interrupt_pin(dev, pin);

			/* Move up the chain of bridges.  */
			dev = dev->bus->self;
			/* Slot of the next bridge.  */
			slot = PCI_SLOT(dev->devfn);
		} while (dev->bus->self);
	}
	*pinp = pin;
	return slot;
}

#endif /* defined(CONFIG_ALPHA_GENERIC) || defined(CONFIG_ALPHA_LYNX) */

/***********************************************************************/
/* GENERIC irq routines */

static inline void
sable_lynx_enable_irq(struct irq_data *d)
{
	unsigned long bit, mask;

	bit = sable_lynx_irq_swizzle->irq_to_mask[d->irq];
	spin_lock(&sable_lynx_irq_lock);
	mask = sable_lynx_irq_swizzle->shadow_mask &= ~(1UL << bit);
	sable_lynx_irq_swizzle->update_irq_hw(bit, mask);
	spin_unlock(&sable_lynx_irq_lock);
#if 0
	printk("%s: mask 0x%lx bit 0x%lx irq 0x%x\n",
	       __func__, mask, bit, irq);
#endif
}

static void
sable_lynx_disable_irq(struct irq_data *d)
{
	unsigned long bit, mask;

	bit = sable_lynx_irq_swizzle->irq_to_mask[d->irq];
	spin_lock(&sable_lynx_irq_lock);
	mask = sable_lynx_irq_swizzle->shadow_mask |= 1UL << bit;
	sable_lynx_irq_swizzle->update_irq_hw(bit, mask);
	spin_unlock(&sable_lynx_irq_lock);
#if 0
	printk("%s: mask 0x%lx bit 0x%lx irq 0x%x\n",
	       __func__, mask, bit, irq);
#endif
}

static void
sable_lynx_mask_and_ack_irq(struct irq_data *d)
{
	unsigned long bit, mask;

	bit = sable_lynx_irq_swizzle->irq_to_mask[d->irq];
	spin_lock(&sable_lynx_irq_lock);
	mask = sable_lynx_irq_swizzle->shadow_mask |= 1UL << bit;
	sable_lynx_irq_swizzle->update_irq_hw(bit, mask);
	sable_lynx_irq_swizzle->ack_irq_hw(bit);
	spin_unlock(&sable_lynx_irq_lock);
}

static struct irq_chip sable_lynx_irq_type = {
	.name		= "SABLE/LYNX",
	.irq_unmask	= sable_lynx_enable_irq,
	.irq_mask	= sable_lynx_disable_irq,
	.irq_mask_ack	= sable_lynx_mask_and_ack_irq,
};

static void 
sable_lynx_srm_device_interrupt(unsigned long vector)
{
	/* Note that the vector reported by the SRM PALcode corresponds
	   to the interrupt mask bits, but we have to manage via the
	   so-called legacy IRQs for many common devices.  */

	int bit, irq;

	bit = (vector - 0x800) >> 4;
	irq = sable_lynx_irq_swizzle->mask_to_irq[bit];
#if 0
	printk("%s: vector 0x%lx bit 0x%x irq 0x%x\n",
	       __func__, vector, bit, irq);
#endif
	handle_irq(irq);
}

static void __init
sable_lynx_init_irq(int nr_of_irqs)
{
	long i;

	for (i = 0; i < nr_of_irqs; ++i) {
<<<<<<< HEAD
		set_irq_chip_and_handler(i, &sable_lynx_irq_type,
			handle_level_irq);
=======
		irq_set_chip_and_handler(i, &sable_lynx_irq_type,
					 handle_level_irq);
>>>>>>> 00b317a4
		irq_set_status_flags(i, IRQ_LEVEL);
	}

	common_init_isa_dma();
}

static void __init
sable_lynx_init_pci(void)
{
	common_init_pci();
}

/*****************************************************************/
/*
 * The System Vectors
 *
 * In order that T2_HAE_ADDRESS should be a constant, we play
 * these games with GAMMA_BIAS.
 */

#if defined(CONFIG_ALPHA_GENERIC) || \
    (defined(CONFIG_ALPHA_SABLE) && !defined(CONFIG_ALPHA_GAMMA))
#undef GAMMA_BIAS
#define GAMMA_BIAS 0
struct alpha_machine_vector sable_mv __initmv = {
	.vector_name		= "Sable",
	DO_EV4_MMU,
	DO_DEFAULT_RTC,
	DO_T2_IO,
	.machine_check		= t2_machine_check,
	.max_isa_dma_address	= ALPHA_SABLE_MAX_ISA_DMA_ADDRESS,
	.min_io_address		= EISA_DEFAULT_IO_BASE,
	.min_mem_address	= T2_DEFAULT_MEM_BASE,

	.nr_irqs		= 40,
	.device_interrupt	= sable_lynx_srm_device_interrupt,

	.init_arch		= t2_init_arch,
	.init_irq		= sable_init_irq,
	.init_rtc		= common_init_rtc,
	.init_pci		= sable_lynx_init_pci,
	.kill_arch		= t2_kill_arch,
	.pci_map_irq		= sable_map_irq,
	.pci_swizzle		= common_swizzle,

	.sys = { .t2 = {
	    .gamma_bias		= 0
	} }
};
ALIAS_MV(sable)
#endif /* GENERIC || (SABLE && !GAMMA) */

#if defined(CONFIG_ALPHA_GENERIC) || \
    (defined(CONFIG_ALPHA_SABLE) && defined(CONFIG_ALPHA_GAMMA))
#undef GAMMA_BIAS
#define GAMMA_BIAS _GAMMA_BIAS
struct alpha_machine_vector sable_gamma_mv __initmv = {
	.vector_name		= "Sable-Gamma",
	DO_EV5_MMU,
	DO_DEFAULT_RTC,
	DO_T2_IO,
	.machine_check		= t2_machine_check,
	.max_isa_dma_address	= ALPHA_SABLE_MAX_ISA_DMA_ADDRESS,
	.min_io_address		= EISA_DEFAULT_IO_BASE,
	.min_mem_address	= T2_DEFAULT_MEM_BASE,

	.nr_irqs		= 40,
	.device_interrupt	= sable_lynx_srm_device_interrupt,

	.init_arch		= t2_init_arch,
	.init_irq		= sable_init_irq,
	.init_rtc		= common_init_rtc,
	.init_pci		= sable_lynx_init_pci,
	.kill_arch		= t2_kill_arch,
	.pci_map_irq		= sable_map_irq,
	.pci_swizzle		= common_swizzle,

	.sys = { .t2 = {
	    .gamma_bias		= _GAMMA_BIAS
	} }
};
ALIAS_MV(sable_gamma)
#endif /* GENERIC || (SABLE && GAMMA) */

#if defined(CONFIG_ALPHA_GENERIC) || defined(CONFIG_ALPHA_LYNX)
#undef GAMMA_BIAS
#define GAMMA_BIAS _GAMMA_BIAS
struct alpha_machine_vector lynx_mv __initmv = {
	.vector_name		= "Lynx",
	DO_EV4_MMU,
	DO_DEFAULT_RTC,
	DO_T2_IO,
	.machine_check		= t2_machine_check,
	.max_isa_dma_address	= ALPHA_SABLE_MAX_ISA_DMA_ADDRESS,
	.min_io_address		= EISA_DEFAULT_IO_BASE,
	.min_mem_address	= T2_DEFAULT_MEM_BASE,

	.nr_irqs		= 64,
	.device_interrupt	= sable_lynx_srm_device_interrupt,

	.init_arch		= t2_init_arch,
	.init_irq		= lynx_init_irq,
	.init_rtc		= common_init_rtc,
	.init_pci		= sable_lynx_init_pci,
	.kill_arch		= t2_kill_arch,
	.pci_map_irq		= lynx_map_irq,
	.pci_swizzle		= lynx_swizzle,

	.sys = { .t2 = {
	    .gamma_bias		= _GAMMA_BIAS
	} }
};
ALIAS_MV(lynx)
#endif /* GENERIC || LYNX */<|MERGE_RESOLUTION|>--- conflicted
+++ resolved
@@ -518,13 +518,8 @@
 	long i;
 
 	for (i = 0; i < nr_of_irqs; ++i) {
-<<<<<<< HEAD
-		set_irq_chip_and_handler(i, &sable_lynx_irq_type,
-			handle_level_irq);
-=======
 		irq_set_chip_and_handler(i, &sable_lynx_irq_type,
 					 handle_level_irq);
->>>>>>> 00b317a4
 		irq_set_status_flags(i, IRQ_LEVEL);
 	}
 
