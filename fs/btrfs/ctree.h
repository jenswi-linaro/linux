--- conflicted
+++ resolved
@@ -3028,12 +3028,8 @@
 int btrfs_next_leaf(struct btrfs_root *root, struct btrfs_path *path);
 int btrfs_next_old_leaf(struct btrfs_root *root, struct btrfs_path *path,
 			u64 time_seq);
-<<<<<<< HEAD
-static inline int btrfs_next_item(struct btrfs_root *root, struct btrfs_path *p)
-=======
 static inline int btrfs_next_old_item(struct btrfs_root *root,
 				      struct btrfs_path *p, u64 time_seq)
->>>>>>> 0d7614f0
 {
 	++p->slots[0];
 	if (p->slots[0] >= btrfs_header_nritems(p->nodes[0]))
